import { Logger, Timer, Storage, Collection } from '@freearhey/core'
import { Option, program } from 'commander'
import { QueueCreator, Job, ChannelsParser } from '../../core'
import { Channel } from 'epg-grabber'
import path from 'path'
import { SITES_DIR } from '../../constants'

program
  .addOption(new Option('-s, --site <name>', 'Name of the site to parse'))
  .addOption(
    new Option(
      '-c, --channels <path>',
      'Path to *.channels.xml file (required if the "--site" attribute is not specified)'
    )
  )
<<<<<<< HEAD
  .addOption(new Option('-o, --output <path>', 'Path to output file').default('guide.xml'))
  .addOption(new Option('-l, --lang <code>', 'Filter channels by language (ISO 639-1 code)'))
  .addOption(
    new Option('-t, --timeout <milliseconds>', 'Override the default timeout for each request').env(
      'TIMEOUT'
    )
=======
  .option('-o, --output <path>', 'Path to output file', 'guide.xml')
  .option('-l, --lang <code>', 'Filter channels by language (ISO 639-2 code)')
  .option('-t, --timeout <milliseconds>', 'Override the default timeout for each request')
  .option('-d, --delay <milliseconds>', 'Override the default delay between request')
  .option('-x, --proxy <url>', 'Use the specified proxy')
  .option(
    '--days <days>',
    'Override the number of days for which the program will be loaded (defaults to the value from the site config)',
    value => parseInt(value)
>>>>>>> 103a6e72
  )
  .addOption(
    new Option('-d, --delay <milliseconds>', 'Override the default delay between request').env(
      'DELAY'
    )
  )
  .addOption(
    new Option(
      '--days <days>',
      'Override the number of days for which the program will be loaded (defaults to the value from the site config)'
    )
      .argParser(value => parseInt(value))
      .env('DAYS')
  )
  .addOption(
    new Option('--maxConnections <number>', 'Limit on the number of concurrent requests')
      .default(1)
      .env('MAX_CONNECTIONS')
  )
  .addOption(
    new Option('--gzip', 'Create a compressed version of the guide as well')
      .default(false)
      .env('GZIP')
  )
  .parse(process.argv)

export type GrabOptions = {
  site?: string
  channels?: string
  output: string
  gzip: boolean
  maxConnections: number
  timeout?: string
  delay?: string
  lang?: string
  days?: number
<<<<<<< HEAD
=======
  cron?: string
  proxy?: string
>>>>>>> 103a6e72
}

const options: GrabOptions = program.opts()

async function main() {
  if (!options.site && !options.channels)
    throw new Error('One of the arguments must be presented: `--site` or `--channels`')

  const logger = new Logger()

  logger.start('starting...')

  logger.info('config:')
  logger.tree(options)

  logger.info('loading channels...')
  const storage = new Storage()
  const parser = new ChannelsParser({ storage })

  let files: string[] = []
  if (options.site) {
    let pattern = path.join(SITES_DIR, options.site, '*.channels.xml')
    pattern = pattern.replace(/\\/g, '/')
    files = await storage.list(pattern)
  } else if (options.channels) {
    files = await storage.list(options.channels)
  }

  let parsedChannels = new Collection()
  for (const filepath of files) {
    parsedChannels = parsedChannels.concat(await parser.parse(filepath))
  }
  if (options.lang) {
    parsedChannels = parsedChannels.filter((channel: Channel) => channel.lang === options.lang)
  }
  logger.info(`  found ${parsedChannels.count()} channel(s)`)

  logger.info('run:')
  runJob({ logger, parsedChannels })
}

main()

async function runJob({ logger, parsedChannels }: { logger: Logger; parsedChannels: Collection }) {
  const timer = new Timer()
  timer.start()

  const queueCreator = new QueueCreator({
    parsedChannels,
    logger,
    options
  })
  const queue = await queueCreator.create()
  const job = new Job({
    queue,
    logger,
    options
  })

  await job.run()

  logger.success(`  done in ${timer.format('HH[h] mm[m] ss[s]')}`)
}
<|MERGE_RESOLUTION|>--- conflicted
+++ resolved
@@ -1,137 +1,122 @@
-import { Logger, Timer, Storage, Collection } from '@freearhey/core'
-import { Option, program } from 'commander'
-import { QueueCreator, Job, ChannelsParser } from '../../core'
-import { Channel } from 'epg-grabber'
-import path from 'path'
-import { SITES_DIR } from '../../constants'
-
-program
-  .addOption(new Option('-s, --site <name>', 'Name of the site to parse'))
-  .addOption(
-    new Option(
-      '-c, --channels <path>',
-      'Path to *.channels.xml file (required if the "--site" attribute is not specified)'
-    )
-  )
-<<<<<<< HEAD
-  .addOption(new Option('-o, --output <path>', 'Path to output file').default('guide.xml'))
-  .addOption(new Option('-l, --lang <code>', 'Filter channels by language (ISO 639-1 code)'))
-  .addOption(
-    new Option('-t, --timeout <milliseconds>', 'Override the default timeout for each request').env(
-      'TIMEOUT'
-    )
-=======
-  .option('-o, --output <path>', 'Path to output file', 'guide.xml')
-  .option('-l, --lang <code>', 'Filter channels by language (ISO 639-2 code)')
-  .option('-t, --timeout <milliseconds>', 'Override the default timeout for each request')
-  .option('-d, --delay <milliseconds>', 'Override the default delay between request')
-  .option('-x, --proxy <url>', 'Use the specified proxy')
-  .option(
-    '--days <days>',
-    'Override the number of days for which the program will be loaded (defaults to the value from the site config)',
-    value => parseInt(value)
->>>>>>> 103a6e72
-  )
-  .addOption(
-    new Option('-d, --delay <milliseconds>', 'Override the default delay between request').env(
-      'DELAY'
-    )
-  )
-  .addOption(
-    new Option(
-      '--days <days>',
-      'Override the number of days for which the program will be loaded (defaults to the value from the site config)'
-    )
-      .argParser(value => parseInt(value))
-      .env('DAYS')
-  )
-  .addOption(
-    new Option('--maxConnections <number>', 'Limit on the number of concurrent requests')
-      .default(1)
-      .env('MAX_CONNECTIONS')
-  )
-  .addOption(
-    new Option('--gzip', 'Create a compressed version of the guide as well')
-      .default(false)
-      .env('GZIP')
-  )
-  .parse(process.argv)
-
-export type GrabOptions = {
-  site?: string
-  channels?: string
-  output: string
-  gzip: boolean
-  maxConnections: number
-  timeout?: string
-  delay?: string
-  lang?: string
-  days?: number
-<<<<<<< HEAD
-=======
-  cron?: string
-  proxy?: string
->>>>>>> 103a6e72
-}
-
-const options: GrabOptions = program.opts()
-
-async function main() {
-  if (!options.site && !options.channels)
-    throw new Error('One of the arguments must be presented: `--site` or `--channels`')
-
-  const logger = new Logger()
-
-  logger.start('starting...')
-
-  logger.info('config:')
-  logger.tree(options)
-
-  logger.info('loading channels...')
-  const storage = new Storage()
-  const parser = new ChannelsParser({ storage })
-
-  let files: string[] = []
-  if (options.site) {
-    let pattern = path.join(SITES_DIR, options.site, '*.channels.xml')
-    pattern = pattern.replace(/\\/g, '/')
-    files = await storage.list(pattern)
-  } else if (options.channels) {
-    files = await storage.list(options.channels)
-  }
-
-  let parsedChannels = new Collection()
-  for (const filepath of files) {
-    parsedChannels = parsedChannels.concat(await parser.parse(filepath))
-  }
-  if (options.lang) {
-    parsedChannels = parsedChannels.filter((channel: Channel) => channel.lang === options.lang)
-  }
-  logger.info(`  found ${parsedChannels.count()} channel(s)`)
-
-  logger.info('run:')
-  runJob({ logger, parsedChannels })
-}
-
-main()
-
-async function runJob({ logger, parsedChannels }: { logger: Logger; parsedChannels: Collection }) {
-  const timer = new Timer()
-  timer.start()
-
-  const queueCreator = new QueueCreator({
-    parsedChannels,
-    logger,
-    options
-  })
-  const queue = await queueCreator.create()
-  const job = new Job({
-    queue,
-    logger,
-    options
-  })
-
-  await job.run()
-
-  logger.success(`  done in ${timer.format('HH[h] mm[m] ss[s]')}`)
-}
+import { Logger, Timer, Storage, Collection } from '@freearhey/core'
+import { Option, program } from 'commander'
+import { QueueCreator, Job, ChannelsParser } from '../../core'
+import { Channel } from 'epg-grabber'
+import path from 'path'
+import { SITES_DIR } from '../../constants'
+
+program
+  .addOption(new Option('-s, --site <name>', 'Name of the site to parse'))
+  .addOption(
+    new Option(
+      '-c, --channels <path>',
+      'Path to *.channels.xml file (required if the "--site" attribute is not specified)'
+    )
+  )
+  .addOption(new Option('-o, --output <path>', 'Path to output file').default('guide.xml'))
+  .addOption(new Option('-l, --lang <code>', 'Filter channels by language (ISO 639-1 code)'))
+  .addOption(
+    new Option('-t, --timeout <milliseconds>', 'Override the default timeout for each request').env(
+      'TIMEOUT'
+    )
+  )
+  .addOption(
+    new Option('-d, --delay <milliseconds>', 'Override the default delay between request').env(
+      'DELAY'
+    )
+  )
+  .addOption(new Option('-x, --proxy <url>', 'Use the specified proxy').env('PROXY'))
+  .addOption(
+    new Option(
+      '--days <days>',
+      'Override the number of days for which the program will be loaded (defaults to the value from the site config)'
+    )
+      .argParser(value => parseInt(value))
+      .env('DAYS')
+  )
+  .addOption(
+    new Option('--maxConnections <number>', 'Limit on the number of concurrent requests')
+      .default(1)
+      .env('MAX_CONNECTIONS')
+  )
+  .addOption(
+    new Option('--gzip', 'Create a compressed version of the guide as well')
+      .default(false)
+      .env('GZIP')
+  )
+  .parse(process.argv)
+
+export type GrabOptions = {
+  site?: string
+  channels?: string
+  output: string
+  gzip: boolean
+  maxConnections: number
+  timeout?: string
+  delay?: string
+  lang?: string
+  days?: number
+  proxy?: string
+}
+
+const options: GrabOptions = program.opts()
+
+async function main() {
+  if (!options.site && !options.channels)
+    throw new Error('One of the arguments must be presented: `--site` or `--channels`')
+
+  const logger = new Logger()
+
+  logger.start('starting...')
+
+  logger.info('config:')
+  logger.tree(options)
+
+  logger.info('loading channels...')
+  const storage = new Storage()
+  const parser = new ChannelsParser({ storage })
+
+  let files: string[] = []
+  if (options.site) {
+    let pattern = path.join(SITES_DIR, options.site, '*.channels.xml')
+    pattern = pattern.replace(/\\/g, '/')
+    files = await storage.list(pattern)
+  } else if (options.channels) {
+    files = await storage.list(options.channels)
+  }
+
+  let parsedChannels = new Collection()
+  for (const filepath of files) {
+    parsedChannels = parsedChannels.concat(await parser.parse(filepath))
+  }
+  if (options.lang) {
+    parsedChannels = parsedChannels.filter((channel: Channel) => channel.lang === options.lang)
+  }
+  logger.info(`  found ${parsedChannels.count()} channel(s)`)
+
+  logger.info('run:')
+  runJob({ logger, parsedChannels })
+}
+
+main()
+
+async function runJob({ logger, parsedChannels }: { logger: Logger; parsedChannels: Collection }) {
+  const timer = new Timer()
+  timer.start()
+
+  const queueCreator = new QueueCreator({
+    parsedChannels,
+    logger,
+    options
+  })
+  const queue = await queueCreator.create()
+  const job = new Job({
+    queue,
+    logger,
+    options
+  })
+
+  await job.run()
+
+  logger.success(`  done in ${timer.format('HH[h] mm[m] ss[s]')}`)
+}