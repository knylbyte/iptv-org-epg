name: _load
on:
  workflow_call:
    inputs:
      site:
        required: true
        type: string
    secrets:
      APP_ID:
        required: true
      APP_PRIVATE_KEY:
        required: true
jobs:
  load:
    runs-on: ubuntu-latest
    steps:
      - uses: actions/checkout@v3
      - run: npm run api:load
      - uses: actions/setup-node@v3
        if: ${{ !env.ACT }}
        with:
          node-version: 16
          cache: 'npm'
      - run: npm install
      - run: CHANNELS_PATH=sites/${{inputs.site}}/*.channels.xml npm run queue:create -- --max-clusters=1 --days=2
      - run: NODE_OPTIONS=--insecure-http-parser npm run cluster:load -- --timeout=30000  --cluster-id=1
      - run: npm run programs:save
<<<<<<< HEAD
      - run: npm run guides:update_legacy
=======
      - uses: actions/upload-artifact@v3
        with:
          name: database
          path: scripts/database
      - run: npm run guides:update
>>>>>>> f018f63f
      - uses: tibdex/github-app-token@v1
        if: ${{ !env.ACT }}
        id: create-deploy-token
        with:
          app_id: ${{ secrets.APP_ID }}
          private_key: ${{ secrets.APP_PRIVATE_KEY }}
      - uses: JamesIves/github-pages-deploy-action@v4.4.1
        if: ${{ !env.ACT && github.ref == 'refs/heads/master' }}
        with:
          branch: gh-pages
          folder: .gh-pages
          token: ${{ steps.create-deploy-token.outputs.token }}
          git-config-name: iptv-bot[bot]
          git-config-email: 84861620+iptv-bot[bot]@users.noreply.github.com
          commit-message: '[Bot] Update guide from ${{inputs.site}}'
          clean: false
          force: false<|MERGE_RESOLUTION|>--- conflicted
+++ resolved
@@ -25,15 +25,11 @@
       - run: CHANNELS_PATH=sites/${{inputs.site}}/*.channels.xml npm run queue:create -- --max-clusters=1 --days=2
       - run: NODE_OPTIONS=--insecure-http-parser npm run cluster:load -- --timeout=30000  --cluster-id=1
       - run: npm run programs:save
-<<<<<<< HEAD
-      - run: npm run guides:update_legacy
-=======
       - uses: actions/upload-artifact@v3
         with:
           name: database
           path: scripts/database
-      - run: npm run guides:update
->>>>>>> f018f63f
+      - run: npm run guides:update_legacy
       - uses: tibdex/github-app-token@v1
         if: ${{ !env.ACT }}
         id: create-deploy-token
