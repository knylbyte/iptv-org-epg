name: auto-update
on:
  workflow_dispatch:
  schedule:
    - cron: '0 0 * * *'
jobs:
  grab:
    runs-on: ubuntu-latest
    continue-on-error: true
    strategy:
      fail-fast: false
      matrix:
        site:
          [
            telkussa.fi,
            andorradifusio.ad,
            znbc.co.zm,
            hd-plus.de,
            astro.com.my,
            comteco.com.bo,
            mi.tv,
            meo.pt,
            tvgid.ua,
            m.tv.sms.cz,
            cosmote.gr,
            programetv.ro,
            programtv.onet.pl,
            digiturk.com.tr,
            programme-tv.net,
            programacion-tv.elpais.com,
            guidatv.sky.it,
            ontvtonight.com,
            tv.yandex.ru,
            tvtv.ca,
            tvtv.us,
            tv.lv,
            vidio.com,
<<<<<<< HEAD
            tvprofil.com
=======
            tvguide.com
>>>>>>> 7a0259a0
          ]
    steps:
      - name: Checkout
        uses: actions/checkout@v2
      - name: Install Dependencies
        run: npm install
      - name: Run EPG Grabber
        run: npx epg-grabber --config=sites/${{ matrix.site }}.config.js
      - name: Upload Artifact
        uses: actions/upload-artifact@v2
        with:
          name: .gh-pages
          path: .gh-pages/guides/${{ matrix.site }}.guide.xml
  deploy:
    needs: grab
    runs-on: ubuntu-latest
    steps:
      - name: Checkout
        uses: actions/checkout@v2
      - name: Download Artifacts
        uses: actions/download-artifact@v2
      - name: Deploy to GitHub Pages
        uses: JamesIves/github-pages-deploy-action@4.1.1
        with:
          branch: gh-pages
          folder: .gh-pages
          target-folder: guides
          clean: false<|MERGE_RESOLUTION|>--- conflicted
+++ resolved
@@ -35,11 +35,8 @@
             tvtv.us,
             tv.lv,
             vidio.com,
-<<<<<<< HEAD
+            tvguide.com,
             tvprofil.com
-=======
-            tvguide.com
->>>>>>> 7a0259a0
           ]
     steps:
       - name: Checkout
