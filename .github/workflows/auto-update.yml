name: auto-update
on:
  workflow_dispatch:
  schedule:
    - cron: '0 0 * * *'
jobs:
  grab:
    runs-on: ubuntu-latest
    continue-on-error: true
    strategy:
      fail-fast: false
      matrix:
        site:
          [
            telkussa.fi,
            andorradifusio.ad,
            znbc.co.zm,
            hd-plus.de,
            astro.com.my,
            comteco.com.bo,
            mi.tv,
            meo.pt,
            tvgid.ua,
            m.tv.sms.cz,
            cosmote.gr,
            programetv.ro,
            programtv.onet.pl,
            digiturk.com.tr,
            programme-tv.net,
            programacion-tv.elpais.com,
            guidatv.sky.it,
            ontvtonight.com,
            tv.yandex.ru,
            tvtv.ca,
            tvtv.us,
            tv.lv,
<<<<<<< HEAD
            vidio.com,
            maxtv.hrvatskitelekom.hr
=======
            mncvision.id,
            tvguide.com,
            tvprofil.com
>>>>>>> e8796dbb
          ]
    steps:
      - name: Checkout
        uses: actions/checkout@v2
      - name: Install Dependencies
        run: npm install
      - name: Run EPG Grabber
        run: npx epg-grabber --config=sites/${{ matrix.site }}.config.js
      - name: Upload Artifact
        uses: actions/upload-artifact@v2
        with:
          name: .gh-pages
          path: .gh-pages/guides/${{ matrix.site }}.guide.xml
  deploy:
    if: ${{ github.ref == 'refs/heads/master' }}
    needs: grab
    runs-on: ubuntu-latest
    steps:
      - name: Checkout
        uses: actions/checkout@v2
      - name: Download Artifacts
        uses: actions/download-artifact@v2
      - name: Generate Token
        uses: tibdex/github-app-token@v1
        id: generate-token
        with:
          app_id: ${{ secrets.APP_ID }}
          private_key: ${{ secrets.APP_PRIVATE_KEY }}
      - name: Deploy to GitHub Pages
        uses: JamesIves/github-pages-deploy-action@4.1.1
        with:
          branch: gh-pages
          folder: .gh-pages
          target-folder: guides
          clean: false
          token: ${{ steps.generate-token.outputs.token }}
          git-config-name: iptv-bot
          git-config-email: 84861620+iptv-bot[bot]@users.noreply.github.com
          commit-message: '[Bot] Deploy to GitHub Pages'<|MERGE_RESOLUTION|>--- conflicted
+++ resolved
@@ -34,14 +34,10 @@
             tvtv.ca,
             tvtv.us,
             tv.lv,
-<<<<<<< HEAD
-            vidio.com,
             maxtv.hrvatskitelekom.hr
-=======
             mncvision.id,
             tvguide.com,
             tvprofil.com
->>>>>>> e8796dbb
           ]
     steps:
       - name: Checkout
