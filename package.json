{
  "name": "epg",
  "scripts": {
    "act:check": "act pull_request -W .github/workflows/check.yml",
    "act:update": "act workflow_dispatch -W .github/workflows/update.yml",
    "api:load": "tsx scripts/commands/api/load.ts",
    "api:generate": "tsx scripts/commands/api/generate.ts",
    "channels:lint": "tsx scripts/commands/channels/lint.mts",
    "channels:parse": "tsx scripts/commands/channels/parse.ts",
    "channels:edit": "tsx scripts/commands/channels/edit.ts",
    "channels:validate": "tsx scripts/commands/channels/validate.ts",
    "sites:init": "tsx scripts/commands/sites/init.ts",
    "sites:update": "tsx scripts/commands/sites/update.ts",
    "grab": "tsx scripts/commands/epg/grab.ts",
    "lint": "npx eslint \"{scripts,tests,sites}/**/*.{ts,mts,js}\"",
    "test": "cross-env TZ=Pacific/Nauru npx jest --runInBand",
    "postinstall": "skip-postinstall || npm run api:load",
    "prepare": "husky"
  },
  "private": true,
  "license": "UNLICENSED",
  "jest": {
    "setupFiles": [
      "<rootDir>/node_modules/jest-offline"
    ],
    "transform": {
      "^.+\\.(ts|js)$": "@swc/jest"
    },
    "testMatch": [
      "<rootDir>/sites/**/*.test.(js|ts)",
      "<rootDir>/tests/commands/**/*.test.(js|ts)"
    ],
    "testTimeout": 10000,
    "transformIgnorePatterns": [
      "<rootDir>/node_modules/(?!parse-duration/.*|@freearhey/core/.*|glob/.*|srcset/.*|balanced-match/.*|minimatch/.*)"
    ]
  },
  "dependencies": {
    "@alex_neo/jest-expect-message": "^1.0.5",
    "@eslint/eslintrc": "^3.3.1",
<<<<<<< HEAD
    "@eslint/js": "^9.31.0",
=======
    "@eslint/js": "^9.30.0",
    "@freearhey/chronos": "^0.0.1",
>>>>>>> 24d61f0a
    "@freearhey/core": "^0.10.2",
    "@freearhey/search-js": "^0.1.2",
    "@ntlab/sfetch": "^1.2.0",
    "@octokit/core": "^7.0.3",
    "@octokit/plugin-paginate-rest": "^13.1.1",
    "@octokit/plugin-rest-endpoint-methods": "^16.0.0",
    "@swc/core": "^1.13.0",
    "@swc/jest": "^0.2.39",
    "@types/cli-progress": "^3.11.6",
    "@types/fs-extra": "^11.0.4",
    "@types/inquirer": "^9.0.8",
    "@types/jest": "^30.0.0",
    "@types/langs": "^2.0.5",
<<<<<<< HEAD
    "@types/node": "^24.0.15",
=======
    "@types/lodash": "^4.17.19",
    "@types/node": "^24.0.14",
>>>>>>> 24d61f0a
    "@types/node-cleanup": "^2.1.5",
    "@types/numeral": "^2.0.5",
    "@typescript-eslint/eslint-plugin": "^8.37.0",
    "@typescript-eslint/parser": "^8.37.0",
    "axios": "^1.10.0",
    "axios-cookiejar-support": "^6.0.4",
    "chalk": "^5.4.1",
    "cheerio": "^1.1.0",
    "cli-progress": "^3.12.0",
    "commander": "^14.0.0",
    "consola": "^3.4.2",
    "cross-env": "^7.0.3",
    "csv-parser": "^3.2.0",
    "cwait": "^1.1.2",
    "dayjs": "^1.11.13",
    "epg-grabber": "^0.41.0",
    "epg-parser": "^0.3.1",
<<<<<<< HEAD
    "eslint": "^9.31.0",
=======
    "eslint": "^9.30.0",
>>>>>>> 24d61f0a
    "eslint-config-prettier": "^10.1.8",
    "form-data": "^4.0.4",
    "fs-extra": "^11.3.0",
    "glob": "^11.0.3",
    "globals": "^16.3.0",
    "husky": "^9.1.7",
    "iconv-lite": "^0.6.3",
    "inquirer": "^12.7.0",
<<<<<<< HEAD
    "jest": "^30.0.4",
    "jest-offline": "^1.0.1",
    "langs": "^2.0.0",
    "libxml2-wasm": "^0.5.0",
=======
    "jest": "^30.0.3",
    "jest-offline": "^1.0.1",
    "langs": "^2.0.0",
    "libxml2-wasm": "^0.5.0",
    "lodash": "^4.17.21",
>>>>>>> 24d61f0a
    "luxon": "^3.7.1",
    "mockdate": "^3.0.5",
    "nedb-promises": "^6.2.3",
    "node-cleanup": "^2.1.2",
    "node-gzip": "^1.1.2",
    "numeral": "^2.0.6",
    "pako": "^2.1.0",
    "parse-duration": "^2.1.4",
    "pdf-parse": "^1.1.1",
    "pm2": "^6.0.8",
    "readline": "^1.3.0",
    "run-script-os": "^1.1.6",
    "serve": "^14.2.4",
    "signale": "^1.4.0",
    "skip-postinstall": "^1.0.0",
    "socks-proxy-agent": "^8.0.5",
    "srcset": "^5.0.1",
    "table2array": "^0.0.2",
    "tabletojson": "^4.1.6",
    "tough-cookie": "^5.1.2",
    "transliteration": "^2.3.5",
    "tsx": "^4.20.3",
    "typescript": "^5.8.3",
    "unzipit": "^1.4.3",
    "uuid": "^11.1.0",
    "wildcard-match": "^5.1.4"
  }
}<|MERGE_RESOLUTION|>--- conflicted
+++ resolved
@@ -38,12 +38,8 @@
   "dependencies": {
     "@alex_neo/jest-expect-message": "^1.0.5",
     "@eslint/eslintrc": "^3.3.1",
-<<<<<<< HEAD
     "@eslint/js": "^9.31.0",
-=======
-    "@eslint/js": "^9.30.0",
     "@freearhey/chronos": "^0.0.1",
->>>>>>> 24d61f0a
     "@freearhey/core": "^0.10.2",
     "@freearhey/search-js": "^0.1.2",
     "@ntlab/sfetch": "^1.2.0",
@@ -57,12 +53,7 @@
     "@types/inquirer": "^9.0.8",
     "@types/jest": "^30.0.0",
     "@types/langs": "^2.0.5",
-<<<<<<< HEAD
     "@types/node": "^24.0.15",
-=======
-    "@types/lodash": "^4.17.19",
-    "@types/node": "^24.0.14",
->>>>>>> 24d61f0a
     "@types/node-cleanup": "^2.1.5",
     "@types/numeral": "^2.0.5",
     "@typescript-eslint/eslint-plugin": "^8.37.0",
@@ -80,11 +71,7 @@
     "dayjs": "^1.11.13",
     "epg-grabber": "^0.41.0",
     "epg-parser": "^0.3.1",
-<<<<<<< HEAD
     "eslint": "^9.31.0",
-=======
-    "eslint": "^9.30.0",
->>>>>>> 24d61f0a
     "eslint-config-prettier": "^10.1.8",
     "form-data": "^4.0.4",
     "fs-extra": "^11.3.0",
@@ -93,18 +80,10 @@
     "husky": "^9.1.7",
     "iconv-lite": "^0.6.3",
     "inquirer": "^12.7.0",
-<<<<<<< HEAD
     "jest": "^30.0.4",
     "jest-offline": "^1.0.1",
     "langs": "^2.0.0",
     "libxml2-wasm": "^0.5.0",
-=======
-    "jest": "^30.0.3",
-    "jest-offline": "^1.0.1",
-    "langs": "^2.0.0",
-    "libxml2-wasm": "^0.5.0",
-    "lodash": "^4.17.21",
->>>>>>> 24d61f0a
     "luxon": "^3.7.1",
     "mockdate": "^3.0.5",
     "nedb-promises": "^6.2.3",
