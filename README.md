--- conflicted
+++ resolved
@@ -1,282 +1,251 @@
-# EPG [![update](https://github.com/iptv-org/epg/actions/workflows/update.yml/badge.svg)](https://github.com/iptv-org/epg/actions/workflows/update.yml)
-
-Tools for downloading the EPG (Electronic Program Guide) for thousands of TV channels from hundreds of sources.
-
-## Table of contents
-
-- ✨ [Installation](#installation)
-- 🚀 [Usage](#usage)
-- 💫 [Update](#update)
-- 🐋 [Docker](#docker)
-- 📺 [Playlists](#playlists)
-- 🗄 [Database](#database)
-- 👨‍💻 [API](#api)
-- 📚 [Resources](#resources)
-- 💬 [Discussions](#discussions)
-- 🛠 [Contribution](#contribution)
-- 📄 [License](#license)
-
-## Installation
-
-First, you need to install [Node.js](https://nodejs.org/en) on your computer. You will also need to install [Git](https://git-scm.com/downloads) to follow these instructions.
-
-After that open the [Console](https://en.wikipedia.org/wiki/Windows_Console) (or [Terminal](<https://en.wikipedia.org/wiki/Terminal_(macOS)>) if you have macOS) and type the following command:
-
-```sh
-git clone --depth 1 -b master https://github.com/iptv-org/epg.git
-```
-
-Then navigate to the downloaded `epg` folder:
-
-```sh
-cd epg
-```
-
-And install all the dependencies:
-
-```sh
-npm install
-```
-
-## Usage
-
-To start the download of the guide, select one of the supported sites from [SITES.md](SITES.md) file and paste its name into the command below:
-
-```sh
-npm run grab --- --site=example.com
-```
-
-Then run it and wait for the guide to finish downloading. When finished, a new `guide.xml` file will appear in the current directory.
-
-You can also customize the behavior of the script using this options:
-
-```sh
-Usage: npm run grab --- [options]
-
-Options:
-  -s, --site <name>             Name of the site to parse
-  -c, --channels <path>         Path to *.channels.xml file (required if the "--site" attribute is
-                                not specified)
-  -o, --output <path>           Path to output file (default: "guide.xml")
-<<<<<<< HEAD
-  -l, --lang <code>             Allows to limit the download to channels in the specified language only (ISO 639-1 code)
-  -t, --timeout <milliseconds>  Timeout for each request in milliseconds (default: 0)
-  -d, --delay <milliseconds>    Delay between request in milliseconds (default: 0)
-  --days <days>                 Number of days for which the program will be loaded (defaults to the value from the site config)
-  --maxConnections <number>     Number of concurrent requests (default: 1)
-  --gzip                        Specifies whether or not to create a compressed version of the guide (default: false)
-=======
-  -l, --lang <code>             Filter channels by language (ISO 639-2 code)
-  -t, --timeout <milliseconds>  Override the default timeout for each request
-  -d, --delay <milliseconds>    Override the default delay between request
-  -x, --proxy <url>             Use the specified proxy (example: "socks5://username:password@127.0.0.1:1234")
-  --days <days>                 Override the number of days for which the program will be loaded
-                                (defaults to the value from the site config)
-  --maxConnections <number>     Limit on the number of concurrent requests (default: 1)
-  --cron <expression>           Schedule a script run (example: "0 0 * * *")
-  --gzip                        Create a compressed version of the guide as well (default: false)
-```
-
-### Access the guide by URL
-
-You can make the guide available via URL by running your own server:
-
-```sh
-npm run serve
-```
-
-After that, the guide will be available at the link:
-
-```
-http://localhost:3000/guide.xml
-```
-
-In addition it will be available to other devices on the same local network at the address:
-
-```
-http://<your_local_ip_address>:3000/guide.xml
->>>>>>> 103a6e72
-```
-
-### Parallel downloading
-
-By default, the guide for each channel is downloaded one by one, but you can change this behavior by increasing the number of simultaneous requests using the `--maxConnections` attribute:
-
-```sh
-npm run grab --- --site=example.com --maxConnections=10
-```
-
-But be aware that under heavy load, some sites may start return an error or completely block your access.
-
-### Use custom channel list
-
-Create an XML file and copy the descriptions of all the channels you need from the [/sites](sites) into it:
-
-```xml
-<?xml version="1.0" encoding="UTF-8"?>
-<channels>
-  <channel site="arirang.com" lang="en" xmltv_id="ArirangTV.kr" site_id="CH_K">Arirang TV</channel>
-  ...
-</channels>
-```
-
-And then specify the path to that file via the `--channels` attribute:
-
-```sh
-npm run grab --- --channels=path/to/custom.channels.xml
-```
-
-### Run on schedule
-
-To download the guide on a schedule, you can use the included process manager. Just run it with desire [cron expression](https://crontab.guru/) and the `grab` options:
-
-```sh
-npx pm2 start npm --no-autorestart --cron-restart="0 0,12 * * *" -- run grab --- --site=example.com
-```
-
-To track the process, you can use the command:
-
-```sh
-npx pm2 logs
-```
-
-For more info go to [pm2](https://pm2.keymetrics.io/docs/usage/quick-start/) documentation.
-
-### Access the guide by URL
-
-You can make the guide available via URL by running your own server. The easiest way to do this is to run this command:
-
-```sh
-npx serve
-```
-
-After that, the guide will be available at the link:
-
-```
-http://localhost:3000/guide.xml
-```
-
-In addition it will be available to other devices on the same local network at the address:
-
-```
-http://<your_local_ip_address>:3000/guide.xml
-```
-
-For more info go to [serve](https://github.com/vercel/serve) documentation.
-
-## Update
-
-If you have downloaded the repository code according to the instructions above, then to update it will be enough to run the command:
-
-```sh
-git pull
-```
-
-And then update all the dependencies:
-
-```sh
-npm install
-```
-
-## Docker
-
-### Build an image
-
-```sh
-docker build -t iptv-org/epg --no-cache .
-```
-
-### Create and run container
-
-```sh
-docker run -p 3000:3000 -e SITE=example.com iptv-org/epg
-```
-
-To use your [custom channel list](#use-custom-channel-list) pass the path to it via the [--volume](https://docs.docker.com/engine/storage/volumes/#options-for---volume) option:
-
-```sh
-docker run -p 3000:3000 -v /path/to/channels.xml:/epg/channels.xml iptv-org/epg
-```
-
-By default, the guide will be downloaded only once and saved to the `/epg/public/guide.xml` file inside the container.
-
-From the outside, it will be available at this link:
-
-```
-http://localhost:3000/guide.xml
-```
-
-or
-
-```
-http://<your_local_ip_address>:3000/guide.xml
-```
-
-### Configuration
-
-To fine-tune the execution, you can pass environment variables to the container as follows:
-
-```sh
-docker run \
--p 5000:3000 \
--e SITE=example.com \
--e CLANG=fr \
--e CRON="0 0,12 * * *" \
--e MAX_CONNECTIONS=10 \
--e GZIP=true \
--e DAYS=14 \
--e TIMEOUT=5 \
--e DELAY=2 \
-iptv-org/epg
-```
-
-| Variable        | Description                                                                                                               |
-| --------------- | ------------------------------------------------------------------------------------------------------------------------- |
-| SITE            | Name of the site to parse                                                                                                 |
-| CLANG           | Limit the download to channels in the specified language only ([ISO 639-1](https://en.wikipedia.org/wiki/ISO_639-1) code) |
-| CRON            | A [cron expression](https://crontab.guru/) describing the schedule of the guide loadings (by default will run once)       |
-| MAX_CONNECTIONS | Limit on the number of concurrent requests (default: 1)                                                                   |
-| GZIP            | Boolean value indicating whether to create a compressed version of the guide (default: false)                             |
-| DAYS            | Number of days for which the guide will be loaded (defaults to the value from the site config)                            |
-| TIMEOUT         | Timeout for each request in milliseconds (default: 0)                                                                     |
-| DELAY           | Delay between request in milliseconds (default: 0)                                                                        |
-
-For more info go to [Docker](https://docs.docker.com/get-started/) documentation.
-
-## Playlists
-
-Playlists with already linked guides can be found in the [iptv-org/iptv](https://github.com/iptv-org/iptv) repository.
-
-## Database
-
-All channel data is taken from the [iptv-org/database](https://github.com/iptv-org/database) repository. If you find any errors please open a new [issue](https://github.com/iptv-org/database/issues) there.
-
-## API
-
-The API documentation can be found in the [iptv-org/api](https://github.com/iptv-org/api) repository.
-
-## Resources
-
-Links to other useful IPTV-related resources can be found in the [iptv-org/awesome-iptv](https://github.com/iptv-org/awesome-iptv) repository.
-
-## Discussions
-
-If you have a question or an idea, you can post it in the [Discussions](https://github.com/orgs/iptv-org/discussions) tab.
-
-## Contribution
-
-Please make sure to read the [Contributing Guide](https://github.com/iptv-org/epg/blob/master/CONTRIBUTING.md) before sending [issue](https://github.com/iptv-org/epg/issues) or a [pull request](https://github.com/iptv-org/epg/pulls).
-
-And thank you to everyone who has already contributed!
-
-### Backers
-
-<a href="https://opencollective.com/iptv-org"><img src="https://opencollective.com/iptv-org/backers.svg?width=890" /></a>
-
-### Contributors
-
-<a href="https://github.com/iptv-org/epg/graphs/contributors"><img src="https://opencollective.com/iptv-org/contributors.svg?width=890" /></a>
-
-## License
-
-[![CC0](http://mirrors.creativecommons.org/presskit/buttons/88x31/svg/cc-zero.svg)](LICENSE)
+# EPG [![update](https://github.com/iptv-org/epg/actions/workflows/update.yml/badge.svg)](https://github.com/iptv-org/epg/actions/workflows/update.yml)
+
+Tools for downloading the EPG (Electronic Program Guide) for thousands of TV channels from hundreds of sources.
+
+## Table of contents
+
+- ✨ [Installation](#installation)
+- 🚀 [Usage](#usage)
+- 💫 [Update](#update)
+- 🐋 [Docker](#docker)
+- 📺 [Playlists](#playlists)
+- 🗄 [Database](#database)
+- 👨‍💻 [API](#api)
+- 📚 [Resources](#resources)
+- 💬 [Discussions](#discussions)
+- 🛠 [Contribution](#contribution)
+- 📄 [License](#license)
+
+## Installation
+
+First, you need to install [Node.js](https://nodejs.org/en) on your computer. You will also need to install [Git](https://git-scm.com/downloads) to follow these instructions.
+
+After that open the [Console](https://en.wikipedia.org/wiki/Windows_Console) (or [Terminal](<https://en.wikipedia.org/wiki/Terminal_(macOS)>) if you have macOS) and type the following command:
+
+```sh
+git clone --depth 1 -b master https://github.com/iptv-org/epg.git
+```
+
+Then navigate to the downloaded `epg` folder:
+
+```sh
+cd epg
+```
+
+And install all the dependencies:
+
+```sh
+npm install
+```
+
+## Usage
+
+To start the download of the guide, select one of the supported sites from [SITES.md](SITES.md) file and paste its name into the command below:
+
+```sh
+npm run grab --- --site=example.com
+```
+
+Then run it and wait for the guide to finish downloading. When finished, a new `guide.xml` file will appear in the current directory.
+
+You can also customize the behavior of the script using this options:
+
+```sh
+Usage: npm run grab --- [options]
+
+Options:
+  -s, --site <name>             Name of the site to parse
+  -c, --channels <path>         Path to *.channels.xml file (required if the "--site" attribute is
+                                not specified)
+  -o, --output <path>           Path to output file (default: "guide.xml")
+  -l, --lang <code>             Allows to limit the download to channels in the specified language only (ISO 639-1 code)
+  -t, --timeout <milliseconds>  Timeout for each request in milliseconds (default: 0)
+  -d, --delay <milliseconds>    Delay between request in milliseconds (default: 0)
+  -x, --proxy <url>             Use the specified proxy (example: "socks5://username:password@127.0.0.1:1234")
+  --days <days>                 Number of days for which the program will be loaded (defaults to the value from the site config)
+  --maxConnections <number>     Number of concurrent requests (default: 1)
+  --gzip                        Specifies whether or not to create a compressed version of the guide (default: false)
+```
+
+### Parallel downloading
+
+By default, the guide for each channel is downloaded one by one, but you can change this behavior by increasing the number of simultaneous requests using the `--maxConnections` attribute:
+
+```sh
+npm run grab --- --site=example.com --maxConnections=10
+```
+
+But be aware that under heavy load, some sites may start return an error or completely block your access.
+
+### Use custom channel list
+
+Create an XML file and copy the descriptions of all the channels you need from the [/sites](sites) into it:
+
+```xml
+<?xml version="1.0" encoding="UTF-8"?>
+<channels>
+  <channel site="arirang.com" lang="en" xmltv_id="ArirangTV.kr" site_id="CH_K">Arirang TV</channel>
+  ...
+</channels>
+```
+
+And then specify the path to that file via the `--channels` attribute:
+
+```sh
+npm run grab --- --channels=path/to/custom.channels.xml
+```
+
+### Run on schedule
+
+To download the guide on a schedule, you can use the included process manager. Just run it with desire [cron expression](https://crontab.guru/) and the `grab` options:
+
+```sh
+npx pm2 start npm --no-autorestart --cron-restart="0 0,12 * * *" -- run grab --- --site=example.com
+```
+
+To track the process, you can use the command:
+
+```sh
+npx pm2 logs
+```
+
+For more info go to [pm2](https://pm2.keymetrics.io/docs/usage/quick-start/) documentation.
+
+### Access the guide by URL
+
+You can make the guide available via URL by running your own server. The easiest way to do this is to run this command:
+
+```sh
+npx serve
+```
+
+After that, the guide will be available at the link:
+
+```
+http://localhost:3000/guide.xml
+```
+
+In addition it will be available to other devices on the same local network at the address:
+
+```
+http://<your_local_ip_address>:3000/guide.xml
+```
+
+For more info go to [serve](https://github.com/vercel/serve) documentation.
+
+## Update
+
+If you have downloaded the repository code according to the instructions above, then to update it will be enough to run the command:
+
+```sh
+git pull
+```
+
+And then update all the dependencies:
+
+```sh
+npm install
+```
+
+## Docker
+
+### Build an image
+
+```sh
+docker build -t iptv-org/epg --no-cache .
+```
+
+### Create and run container
+
+```sh
+docker run -p 3000:3000 -e SITE=example.com iptv-org/epg
+```
+
+To use your [custom channel list](#use-custom-channel-list) pass the path to it via the [--volume](https://docs.docker.com/engine/storage/volumes/#options-for---volume) option:
+
+```sh
+docker run -p 3000:3000 -v /path/to/channels.xml:/epg/channels.xml iptv-org/epg
+```
+
+By default, the guide will be downloaded only once and saved to the `/epg/public/guide.xml` file inside the container.
+
+From the outside, it will be available at this link:
+
+```
+http://localhost:3000/guide.xml
+```
+
+or
+
+```
+http://<your_local_ip_address>:3000/guide.xml
+```
+
+### Configuration
+
+To fine-tune the execution, you can pass environment variables to the container as follows:
+
+```sh
+docker run \
+-p 5000:3000 \
+-e SITE=example.com \
+-e CLANG=fr \
+-e CRON="0 0,12 * * *" \
+-e MAX_CONNECTIONS=10 \
+-e GZIP=true \
+-e DAYS=14 \
+-e TIMEOUT=5 \
+-e DELAY=2 \
+iptv-org/epg
+```
+
+| Variable        | Description                                                                                                               |
+| --------------- | ------------------------------------------------------------------------------------------------------------------------- |
+| SITE            | Name of the site to parse                                                                                                 |
+| CLANG           | Limit the download to channels in the specified language only ([ISO 639-1](https://en.wikipedia.org/wiki/ISO_639-1) code) |
+| CRON            | A [cron expression](https://crontab.guru/) describing the schedule of the guide loadings (by default will run once)       |
+| MAX_CONNECTIONS | Limit on the number of concurrent requests (default: 1)                                                                   |
+| GZIP            | Boolean value indicating whether to create a compressed version of the guide (default: false)                             |
+| DAYS            | Number of days for which the guide will be loaded (defaults to the value from the site config)                            |
+| TIMEOUT         | Timeout for each request in milliseconds (default: 0)                                                                     |
+| DELAY           | Delay between request in milliseconds (default: 0)                                                                        |
+
+For more info go to [Docker](https://docs.docker.com/get-started/) documentation.
+
+## Playlists
+
+Playlists with already linked guides can be found in the [iptv-org/iptv](https://github.com/iptv-org/iptv) repository.
+
+## Database
+
+All channel data is taken from the [iptv-org/database](https://github.com/iptv-org/database) repository. If you find any errors please open a new [issue](https://github.com/iptv-org/database/issues) there.
+
+## API
+
+The API documentation can be found in the [iptv-org/api](https://github.com/iptv-org/api) repository.
+
+## Resources
+
+Links to other useful IPTV-related resources can be found in the [iptv-org/awesome-iptv](https://github.com/iptv-org/awesome-iptv) repository.
+
+## Discussions
+
+If you have a question or an idea, you can post it in the [Discussions](https://github.com/orgs/iptv-org/discussions) tab.
+
+## Contribution
+
+Please make sure to read the [Contributing Guide](https://github.com/iptv-org/epg/blob/master/CONTRIBUTING.md) before sending [issue](https://github.com/iptv-org/epg/issues) or a [pull request](https://github.com/iptv-org/epg/pulls).
+
+And thank you to everyone who has already contributed!
+
+### Backers
+
+<a href="https://opencollective.com/iptv-org"><img src="https://opencollective.com/iptv-org/backers.svg?width=890" /></a>
+
+### Contributors
+
+<a href="https://github.com/iptv-org/epg/graphs/contributors"><img src="https://opencollective.com/iptv-org/contributors.svg?width=890" /></a>
+
+## License
+
+[![CC0](http://mirrors.creativecommons.org/presskit/buttons/88x31/svg/cc-zero.svg)](LICENSE)