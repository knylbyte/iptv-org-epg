--- conflicted
+++ resolved
@@ -1,145 +1,71 @@
-<<<<<<< HEAD
-const dayjs = require('dayjs')
-const timezone = require('dayjs/plugin/timezone')
-const utc = require('dayjs/plugin/utc')
-const isBetween = require('dayjs/plugin/isBetween')
-
-dayjs.extend(timezone)
-dayjs.extend(utc)
-dayjs.extend(isBetween)
-
-module.exports = {
-  site: 'zap2it.com',
-  days: 2,
-  url: 'https://tvlistings.gracenote.com/api/sslgrid',
-  request: {
-    method: 'POST',
-    headers: {
-      'Content-Type': 'application/json',
-      'Accept': 'application/json',
-	  'user-agent': 'Mozilla/5.0 (Windows NT 10.0; Win64; x64) AppleWebKit/537.36 (KHTML, like Gecko) Chrome/133.0.0.0 Safari/537.36',
-    },
-    data({ date, channel }) {
-      const [device, lineupId, headendId, countryCode, postalCode, prgsvcid] = channel.site_id.split('/')
-
-      const timestamp = dayjs(date).unix().toString()
-
-      return {
-        lineupId,
-        IsSSLinkNavigation: 'true',
-        timespan: '336',
-        timestamp,
-        prgsvcid,
-        headendId,
-        countryCode,
-        postalCode,
-        device,
-        userId: '-',
-        aid: 'orbebb',
-        DSTUTCOffset: '-240',
-        STDUTCOffset: '-300',
-        DSTStart: '2025-03-09T02:00Z',
-        DSTEnd: '2025-11-02T02:00Z',
-        languagecode: 'en-us',
-      }
-    },
-  },
-  parser: function ({ content, date }) {
-    const data = JSON.parse(content)
-    const programs = []
-
-    Object.keys(data).forEach(dateKey => {
-      data[dateKey].forEach(item => {
-        programs.push({
-          title: item.program.title,
-          subTitle: item.program.episodeTitle || '',
-          description: item.program.shortDesc || '',
-          genres: item.program.genres ? item.program.genres.map(genre => genre.name) : [],
-          start: dayjs.unix(item.startTime).utc().format('YYYY-MM-DD HH:mm:ss'),
-          stop: dayjs.unix(item.endTime).utc().format('YYYY-MM-DD HH:mm:ss'),
-          icon: item.thumbnail ? `https://zap2it.tmsimg.com/assets/${item.thumbnail}.jpg` : '',
-          rating: item.rating || '',
-          season: item.program.season || '',
-          episode: item.program.episode || '',
-          date: item.program.releaseYear || '',
-        })
-      })
-    })
-
-    return programs.filter(p => dayjs(p.start).add(dayjs(p.start).utcOffset(), 'minute').isBetween(date.startOf('day').subtract(dayjs().utcOffset(), 'minute').utc(), 
-    date.endOf('day').subtract(dayjs().utcOffset(), 'minute').utc(), 'second', '[]'))
-  }
-}
-=======
-const dayjs = require('dayjs')
-const timezone = require('dayjs/plugin/timezone')
-const utc = require('dayjs/plugin/utc')
-const isBetween = require('dayjs/plugin/isBetween')
-
-dayjs.extend(timezone)
-dayjs.extend(utc)
-dayjs.extend(isBetween)
-
-module.exports = {
-  site: 'zap2it.com',
-  days: 2,
-  url: 'https://tvlistings.gracenote.com/api/sslgrid',
-  request: {
-    method: 'POST',
-    headers: {
-      'Content-Type': 'application/json',
-      'Accept': 'application/json',
-	  'user-agent': 'Mozilla/5.0 (Windows NT 10.0; Win64; x64) AppleWebKit/537.36 (KHTML, like Gecko) Chrome/133.0.0.0 Safari/537.36',
-    },
-    data({ date, channel }) {
-      const [device, lineupId, headendId, countryCode, postalCode, prgsvcid] = channel.site_id.split('/')
-
-      const timestamp = dayjs(date).unix().toString()
-
-      return {
-        lineupId,
-        IsSSLinkNavigation: 'true',
-        timespan: '336',
-        timestamp,
-        prgsvcid,
-        headendId,
-        countryCode,
-        postalCode,
-        device,
-        userId: '-',
-        aid: 'gapzap',
-        DSTUTCOffset: '-240',
-        STDUTCOffset: '-300',
-        DSTStart: '2025-03-09T02:00Z',
-        DSTEnd: '2025-11-02T02:00Z',
-        languagecode: 'en-us',
-      }
-    },
-  },
-  parser: function ({ content, date }) {
-    const data = JSON.parse(content)
-    const programs = []
-
-    Object.keys(data).forEach(dateKey => {
-      data[dateKey].forEach(item => {
-        programs.push({
-          title: item.program.title,
-          subTitle: item.program.episodeTitle || '',
-          description: item.program.shortDesc || '',
-          genres: item.program.genres ? item.program.genres.map(genre => genre.name) : [],
-          start: dayjs.unix(item.startTime).utc().format('YYYY-MM-DD HH:mm:ss'),
-          stop: dayjs.unix(item.endTime).utc().format('YYYY-MM-DD HH:mm:ss'),
-          icon: item.thumbnail ? `https://zap2it.tmsimg.com/assets/${item.thumbnail}.jpg` : '',
-          rating: item.rating || '',
-          season: item.program.season || '',
-          episode: item.program.episode || '',
-          date: item.program.releaseYear || '',
-        })
-      })
-    })
-
-    return programs.filter(p => dayjs(p.start).add(dayjs(p.start).utcOffset(), 'minute').isBetween(date.startOf('day').subtract(dayjs().utcOffset(), 'minute').utc(), 
-    date.endOf('day').subtract(dayjs().utcOffset(), 'minute').utc(), 'second', '[]'))
-  }
-}
->>>>>>> f6a01362
+const dayjs = require('dayjs')
+const timezone = require('dayjs/plugin/timezone')
+const utc = require('dayjs/plugin/utc')
+const isBetween = require('dayjs/plugin/isBetween')
+
+dayjs.extend(timezone)
+dayjs.extend(utc)
+dayjs.extend(isBetween)
+
+module.exports = {
+  site: 'zap2it.com',
+  days: 2,
+  url: 'https://tvlistings.gracenote.com/api/sslgrid',
+  request: {
+    method: 'POST',
+    headers: {
+      'Content-Type': 'application/json',
+      'Accept': 'application/json',
+	  'user-agent': 'Mozilla/5.0 (Windows NT 10.0; Win64; x64) AppleWebKit/537.36 (KHTML, like Gecko) Chrome/133.0.0.0 Safari/537.36',
+    },
+    data({ date, channel }) {
+      const [device, lineupId, headendId, countryCode, postalCode, prgsvcid] = channel.site_id.split('/')
+
+      const timestamp = dayjs(date).unix().toString()
+
+      return {
+        lineupId,
+        IsSSLinkNavigation: 'true',
+        timespan: '336',
+        timestamp,
+        prgsvcid,
+        headendId,
+        countryCode,
+        postalCode,
+        device,
+        userId: '-',
+        aid: 'orbebb',
+        DSTUTCOffset: '-240',
+        STDUTCOffset: '-300',
+        DSTStart: '2025-03-09T02:00Z',
+        DSTEnd: '2025-11-02T02:00Z',
+        languagecode: 'en-us',
+      }
+    },
+  },
+  parser: function ({ content, date }) {
+    const data = JSON.parse(content)
+    const programs = []
+
+    Object.keys(data).forEach(dateKey => {
+      data[dateKey].forEach(item => {
+        programs.push({
+          title: item.program.title,
+          subTitle: item.program.episodeTitle || '',
+          description: item.program.shortDesc || '',
+          genres: item.program.genres ? item.program.genres.map(genre => genre.name) : [],
+          start: dayjs.unix(item.startTime).utc().format('YYYY-MM-DD HH:mm:ss'),
+          stop: dayjs.unix(item.endTime).utc().format('YYYY-MM-DD HH:mm:ss'),
+          icon: item.thumbnail ? `https://zap2it.tmsimg.com/assets/${item.thumbnail}.jpg` : '',
+          rating: item.rating || '',
+          season: item.program.season || '',
+          episode: item.program.episode || '',
+          date: item.program.releaseYear || '',
+        })
+      })
+    })
+
+    return programs.filter(p => dayjs(p.start).add(dayjs(p.start).utcOffset(), 'minute').isBetween(date.startOf('day').subtract(dayjs().utcOffset(), 'minute').utc(), 
+    date.endOf('day').subtract(dayjs().utcOffset(), 'minute').utc(), 'second', '[]'))
+  }
+}