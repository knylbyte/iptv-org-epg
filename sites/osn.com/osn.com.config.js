const dayjs = require('dayjs')
const utc = require('dayjs/plugin/utc')
const timezone = require('dayjs/plugin/timezone')

dayjs.extend(utc)
dayjs.extend(timezone)

module.exports = {
  site: 'osn.com',
  days: 2,
<<<<<<< HEAD
  headers({ channel }) {
    return {
      'Content-Type': 'application/json; charset=UTF-8',
      Referer: `https://www.osn.com/${channel.lang}-ae/watch/tv-schedule`,
    }
  },
  url({ channel, date }) {
    return `https://www.osn.com/api/TVScheduleWebService.asmx/GetTVChannelsProgramTimeTable?newDate=${
      encodeURIComponent(date.format('MM/DD/YYYY'))
    }&selectedCountry=AE&channelCode=${channel.site_id}&isMobile=false&hoursForMobile=6`
  },
=======
  url({ channel, date }) {
    return `https://www.osn.com/api/TVScheduleWebService.asmx/GetTVChannelsProgramTimeTable?newDate=${
      encodeURIComponent(date.format('MM/DD/YYYY'))
    }&selectedCountry=AE&channelCode=${channel.site_id}&isMobile=false&hoursForMobile=0`
  },
  request: {
    headers({ channel }) {
      return {
        Referer: `https://www.osn.com/${channel.lang}-ae/watch/tv-schedule`,
      }
    },
  },
>>>>>>> 646bd52c
  parser({ content, channel }) {
    const programs = []
    const items = parseItems(content)
    items.forEach(item => {
      const start = parseStart(item, channel)
      const duration = parseDuration(item)
      const stop = start.add(duration, 'm')
      programs.push({
        title: parseTitle(item, channel),
        category: parseCategory(item, channel),
        start: start.toString(),
        stop: stop.toString()
      })
    })

    return programs
  },
  async channels({lang = 'ar'}) {
    const axios = require('axios')
    const result = await axios
      .get('https://www.osn.com/api/tvchannels.ashx?culture=en-US&packageId=3519&country=AE')
      .then(response => response.data)
      .catch(console.error)

    const channels = result.map(channel => {
      return {
        lang: lang,
        site_id: channel.channelCode,
        name: channel.channeltitle
      }
    })

    return channels
  }
}

function parseTitle(item, channel) {
  return channel.lang === 'ar' ? item.Arab_Title : item.Title
}

function parseCategory(item, channel) {
  return channel.lang === 'ar' ? item.GenreArabicName : item.GenreEnglishName
}

function parseDuration(item) {
  return parseInt(item.TotalDivWidth / 4.8)
}

function parseStart(item) {
  const time = item.StartDateTime

  return dayjs.tz(time, 'DD MMM YYYY, HH:mm', 'Asia/Dubai')
}

function parseItems(content) {
  return content ? JSON.parse(content) : []
}
<|MERGE_RESOLUTION|>--- conflicted
+++ resolved
@@ -1,93 +1,79 @@
-const dayjs = require('dayjs')
-const utc = require('dayjs/plugin/utc')
-const timezone = require('dayjs/plugin/timezone')
-
-dayjs.extend(utc)
-dayjs.extend(timezone)
-
-module.exports = {
-  site: 'osn.com',
-  days: 2,
-<<<<<<< HEAD
-  headers({ channel }) {
-    return {
-      'Content-Type': 'application/json; charset=UTF-8',
-      Referer: `https://www.osn.com/${channel.lang}-ae/watch/tv-schedule`,
-    }
-  },
-  url({ channel, date }) {
-    return `https://www.osn.com/api/TVScheduleWebService.asmx/GetTVChannelsProgramTimeTable?newDate=${
-      encodeURIComponent(date.format('MM/DD/YYYY'))
-    }&selectedCountry=AE&channelCode=${channel.site_id}&isMobile=false&hoursForMobile=6`
-  },
-=======
-  url({ channel, date }) {
-    return `https://www.osn.com/api/TVScheduleWebService.asmx/GetTVChannelsProgramTimeTable?newDate=${
-      encodeURIComponent(date.format('MM/DD/YYYY'))
-    }&selectedCountry=AE&channelCode=${channel.site_id}&isMobile=false&hoursForMobile=0`
-  },
-  request: {
-    headers({ channel }) {
-      return {
-        Referer: `https://www.osn.com/${channel.lang}-ae/watch/tv-schedule`,
-      }
-    },
-  },
->>>>>>> 646bd52c
-  parser({ content, channel }) {
-    const programs = []
-    const items = parseItems(content)
-    items.forEach(item => {
-      const start = parseStart(item, channel)
-      const duration = parseDuration(item)
-      const stop = start.add(duration, 'm')
-      programs.push({
-        title: parseTitle(item, channel),
-        category: parseCategory(item, channel),
-        start: start.toString(),
-        stop: stop.toString()
-      })
-    })
-
-    return programs
-  },
-  async channels({lang = 'ar'}) {
-    const axios = require('axios')
-    const result = await axios
-      .get('https://www.osn.com/api/tvchannels.ashx?culture=en-US&packageId=3519&country=AE')
-      .then(response => response.data)
-      .catch(console.error)
-
-    const channels = result.map(channel => {
-      return {
-        lang: lang,
-        site_id: channel.channelCode,
-        name: channel.channeltitle
-      }
-    })
-
-    return channels
-  }
-}
-
-function parseTitle(item, channel) {
-  return channel.lang === 'ar' ? item.Arab_Title : item.Title
-}
-
-function parseCategory(item, channel) {
-  return channel.lang === 'ar' ? item.GenreArabicName : item.GenreEnglishName
-}
-
-function parseDuration(item) {
-  return parseInt(item.TotalDivWidth / 4.8)
-}
-
-function parseStart(item) {
-  const time = item.StartDateTime
-
-  return dayjs.tz(time, 'DD MMM YYYY, HH:mm', 'Asia/Dubai')
-}
-
-function parseItems(content) {
-  return content ? JSON.parse(content) : []
-}
+const dayjs = require('dayjs')
+const utc = require('dayjs/plugin/utc')
+const timezone = require('dayjs/plugin/timezone')
+
+dayjs.extend(utc)
+dayjs.extend(timezone)
+
+module.exports = {
+  site: 'osn.com',
+  days: 2,
+  url({ channel, date }) {
+    return `https://www.osn.com/api/TVScheduleWebService.asmx/GetTVChannelsProgramTimeTable?newDate=${encodeURIComponent(
+      date.format('MM/DD/YYYY')
+    )}&selectedCountry=AE&channelCode=${channel.site_id}&isMobile=false&hoursForMobile=0`
+  },
+  request: {
+    headers({ channel }) {
+      return {
+        Referer: `https://www.osn.com/${channel.lang}-ae/watch/tv-schedule`
+      }
+    }
+  },
+  parser({ content, channel }) {
+    const programs = []
+    const items = parseItems(content)
+    items.forEach(item => {
+      const start = parseStart(item, channel)
+      const duration = parseDuration(item)
+      const stop = start.add(duration, 'm')
+      programs.push({
+        title: parseTitle(item, channel),
+        category: parseCategory(item, channel),
+        start: start.toString(),
+        stop: stop.toString()
+      })
+    })
+
+    return programs
+  },
+  async channels({ lang = 'ar' }) {
+    const axios = require('axios')
+    const result = await axios
+      .get('https://www.osn.com/api/tvchannels.ashx?culture=en-US&packageId=3519&country=AE')
+      .then(response => response.data)
+      .catch(console.error)
+
+    const channels = result.map(channel => {
+      return {
+        lang: lang,
+        site_id: channel.channelCode,
+        name: channel.channeltitle
+      }
+    })
+
+    return channels
+  }
+}
+
+function parseTitle(item, channel) {
+  return channel.lang === 'ar' ? item.Arab_Title : item.Title
+}
+
+function parseCategory(item, channel) {
+  return channel.lang === 'ar' ? item.GenreArabicName : item.GenreEnglishName
+}
+
+function parseDuration(item) {
+  return parseInt(item.TotalDivWidth / 4.8)
+}
+
+function parseStart(item) {
+  const time = item.StartDateTime
+
+  return dayjs.tz(time, 'DD MMM YYYY, HH:mm', 'Asia/Dubai')
+}
+
+function parseItems(content) {
+  return content ? JSON.parse(content) : []
+}