--- conflicted
+++ resolved
@@ -1,4 +1,3 @@
-<<<<<<< HEAD
 const axios = require('axios')
 const dayjs = require('dayjs')
 
@@ -147,85 +146,4 @@
   const data = JSON.parse(content)
 
   return data && data[channel.site_id] ? data[channel.site_id] : []
-}
-=======
-const axios = require('axios')
-const dayjs = require('dayjs')
-
-module.exports = {
-  site: 'chaines-tv.orange.fr',
-  days: 2,
-  url({ channel, date }) {
-    return `https://rp-ott-mediation-tv.woopic.com/api-gw/live/v3/applications/STB4PC/programs?groupBy=channel&includeEmptyChannels=false&period=${date.valueOf()},${date
-      .add(1, 'd')
-      .valueOf()}&after=${channel.site_id}&limit=1`
-  },
-  parser: function ({ content, channel }) {
-    let programs = []
-    const items = parseItems(content, channel)
-    items.forEach(item => {
-      const start = parseStart(item)
-      const stop = parseStop(item, start)
-      programs.push({
-        title: item.title,
-        subTitle: item.season?.serie?.title,
-        category: item.genreDetailed,
-        description: item.synopsis,
-        season: parseSeason(item),
-        episode: parseEpisode(item),
-        image: parseImage(item),
-        start: start.toJSON(),
-        stop: stop.toJSON()
-      })
-    })
-
-    return programs
-  },
-  async channels() {
-    const html = await axios
-      .get('https://chaines-tv.orange.fr/programme-tv?filtres=all')
-      .then(r => r.data)
-      .catch(console.log)
-
-    const [, nuxtFunc] = html.match(/window\.__NUXT__=([^<]+)/) || [null, null]
-    const func = new Function(`"use strict";return ${nuxtFunc}`)
-
-    const data = func()
-    const items = data.state.channels.channels
-
-    return items.map(item => {
-      return {
-        lang: 'fr',
-        site_id: item.idEPG,
-        name: item.name
-      }
-    })
-  }
-}
-
-function parseImage(item) {
-  return item.covers && item.covers.length ? item.covers[0].url : null
-}
-
-function parseStart(item) {
-  return dayjs.unix(item.diffusionDate)
-}
-
-function parseStop(item, start) {
-  return start.add(item.duration, 's')
-}
-
-function parseSeason(item) {
-  return item.season?.number
-}
-
-function parseEpisode(item) {
-  return item.episodeNumber
-}
-
-function parseItems(content, channel) {
-  const data = JSON.parse(content)
-
-  return data && data[channel.site_id] ? data[channel.site_id] : []
-}
->>>>>>> f6a01362
+}