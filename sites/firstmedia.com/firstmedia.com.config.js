--- conflicted
+++ resolved
@@ -1,103 +1,103 @@
-const dayjs = require('dayjs')
-const timezone = require('dayjs/plugin/timezone')
-const utc = require('dayjs/plugin/utc')
-
-dayjs.extend(timezone)
-dayjs.extend(utc)
-
-module.exports = {
-  site: 'firstmedia.com',
-  days: 2,
-  url({ channel, date }) {
-    return `https://api.firstmedia.com/api/content/tv-guide/list?date=${date.format('DD/MM/YYYY')}&channel=${
-      channel.site_id
-    }&startTime=0&endTime=24`
-  },
-  parser({ content, channel, date }) {
-<<<<<<< HEAD
-    if (!content || !channel) return []
-=======
-    if (!content || !channel || !date) return []
->>>>>>> 45401811
-
-    const programs = []
-    const items = parseItems(content, channel.site_id)
-      .map(item => {
-        item.start = toDelta(item.date, item.startTime)
-        item.stop = toDelta(item.date, item.endTime)
-        return item
-      })
-      .sort((a, b) => a.start - b.start)
-
-    const dt = date.tz('Asia/Jakarta').startOf('d')
-    let lastStop
-    items.forEach(item => {
-      if (lastStop === undefined || item.start >= lastStop) {
-        lastStop = item.stop
-        programs.push({
-          title: parseTitle(item),
-          description: parseDescription(item),
-          start: asDate(parseStart({ item, date: dt })),
-          stop: asDate(parseStop({ item, date: dt }))
-        })
-      }
-    })
-
-    return programs
-  },
-  async channels() {
-    const axios = require('axios')
-    const cheerio = require('cheerio')
-    const result = await axios
-      .get(`https://api.firstmedia.com/api/content/tv-guide/list?date=${dayjs().format('DD/MM/YYYY')}&channel=&startTime=0&endTime=24`)
-      .then(response => response.data)
-      .catch(console.error)
-
-    const channels = []
-    if (result.data && result.data.entries) {
-      Object.values(result.data.entries).forEach(schedules => {
-        if (schedules.length) {
-          channels.push({
-            lang: 'en',
-            site_id: schedules[0].channel.no,
-            name: schedules[0].channel.name
-          })
-        }
-      })
-    }
-
-    return channels
-  }
-}
-
-function parseItems(content, channel) {
-  return JSON.parse(content.trim()).data.entries[channel] || []
-}
-
-function parseTitle(item) {
-  return item.title
-}
-
-function parseDescription(item) {
-  return item.long_description
-}
-
-function parseStart({ item, date }) {
-  return date.add(item.start, 'ms')
-}
-
-function parseStop({ item, date }) {
-  return date.add(item.stop, 'ms')
-}
-
-function toDelta(from, to) {
-  return toDate(to).diff(toDate(from), 'milliseconds')
-}
-
-function toDate(date) {
-  return dayjs(date, 'YYYY-MM-DD HH:mm:ss')
-}
-
-function asDate(date) {
-  return date.toISOString()
-}
+const dayjs = require('dayjs')
+const timezone = require('dayjs/plugin/timezone')
+const utc = require('dayjs/plugin/utc')
+
+dayjs.extend(timezone)
+dayjs.extend(utc)
+
+module.exports = {
+  site: 'firstmedia.com',
+  days: 2,
+  url({ channel, date }) {
+    return `https://api.firstmedia.com/api/content/tv-guide/list?date=${date.format(
+      'DD/MM/YYYY'
+    )}&channel=${channel.site_id}&startTime=0&endTime=24`
+  },
+  parser({ content, channel, date }) {
+    if (!content || !channel || !date) return []
+
+    const programs = []
+    const items = parseItems(content, channel.site_id)
+      .map(item => {
+        item.start = toDelta(item.date, item.startTime)
+        item.stop = toDelta(item.date, item.endTime)
+        return item
+      })
+      .sort((a, b) => a.start - b.start)
+
+    const dt = date.tz('Asia/Jakarta').startOf('d')
+    let lastStop
+    items.forEach(item => {
+      if (lastStop === undefined || item.start >= lastStop) {
+        lastStop = item.stop
+        programs.push({
+          title: parseTitle(item),
+          description: parseDescription(item),
+          start: asDate(parseStart({ item, date: dt })),
+          stop: asDate(parseStop({ item, date: dt }))
+        })
+      }
+    })
+
+    return programs
+  },
+  async channels() {
+    const axios = require('axios')
+    const cheerio = require('cheerio')
+    const result = await axios
+      .get(
+        `https://api.firstmedia.com/api/content/tv-guide/list?date=${dayjs().format(
+          'DD/MM/YYYY'
+        )}&channel=&startTime=0&endTime=24`
+      )
+      .then(response => response.data)
+      .catch(console.error)
+
+    const channels = []
+    if (result.data && result.data.entries) {
+      Object.values(result.data.entries).forEach(schedules => {
+        if (schedules.length) {
+          channels.push({
+            lang: 'en',
+            site_id: schedules[0].channel.no,
+            name: schedules[0].channel.name
+          })
+        }
+      })
+    }
+
+    return channels
+  }
+}
+
+function parseItems(content, channel) {
+  return JSON.parse(content.trim()).data.entries[channel] || []
+}
+
+function parseTitle(item) {
+  return item.title
+}
+
+function parseDescription(item) {
+  return item.long_description
+}
+
+function parseStart({ item, date }) {
+  return date.add(item.start, 'ms')
+}
+
+function parseStop({ item, date }) {
+  return date.add(item.stop, 'ms')
+}
+
+function toDelta(from, to) {
+  return toDate(to).diff(toDate(from), 'milliseconds')
+}
+
+function toDate(date) {
+  return dayjs(date, 'YYYY-MM-DD HH:mm:ss')
+}
+
+function asDate(date) {
+  return date.toISOString()
+}