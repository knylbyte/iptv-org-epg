<?xml version="1.0" encoding="UTF-8"?>
<site site="tvtv.us">
  <channels>
    <channel lang="en" xmltv_id="3ABNEnglish.us" site_id="10002">3ABN English</channel>
    <channel lang="en" xmltv_id="5StarMaxEast.us" site_id="25620">5 StarMax East</channel>
    <channel lang="en" xmltv_id="5StarMaxWest.us" site_id="61168">5 StarMax West</channel>
    <channel lang="en" xmltv_id="AajTak.in" site_id="48512">Aaj Tak</channel>
    <channel lang="en" xmltv_id="ABCEast.us" site_id="10003">ABC East</channel>
    <channel lang="en" xmltv_id="ABCNews.us" site_id="113380">ABC News Live</channel>
    <channel lang="en" xmltv_id="ACCNetwork.us" site_id="111871">ACC Network</channel>
    <channel lang="en" xmltv_id="AccuWeather.us" site_id="56193">AccuWeather</channel>
    <channel lang="en" xmltv_id="ActionMaxEast.us" site_id="18433">ActionMax East</channel>
    <channel lang="en" xmltv_id="ActionMaxWest.us" site_id="18434">ActionMax West</channel>
    <channel lang="en" xmltv_id="AdultSwimEast.us" site_id="92425">[adult swim]East</channel>
    <channel lang="en" xmltv_id="AdultSwimWest.us" site_id="110135">[adult swim]West</channel>
    <channel lang="en" xmltv_id="AEEast.us" site_id="51529">A&amp;E East</channel>
    <channel lang="en" xmltv_id="AEWest.us" site_id="21760">A&amp;E West</channel>
    <channel lang="en" xmltv_id="AlresalahTV.sa" site_id="31969">Al Resalah</channel>
    <channel lang="en" xmltv_id="AltitudeSports.us" site_id="44263">Altitude Sports</channel>
    <channel lang="en" xmltv_id="AMCEast.us" site_id="10021">AMC East</channel>
    <channel lang="en" xmltv_id="AMCPlus.us" site_id="114759">AMC Plus</channel>
    <channel lang="en" xmltv_id="AMCWest.us" site_id="31556">AMC West</channel>
    <channel lang="en" xmltv_id="AmericanHeroesChannelUSA.us" site_id="78808">American Heroes Channel</channel>
    <channel lang="en" xmltv_id="AmericasAuctionChannel.us" site_id="50180">America's Auction Channel</channel>
    <channel lang="en" xmltv_id="AMP2.us" site_id="94852">AMP2</channel>
    <channel lang="en" xmltv_id="AnimalPlanetEast.us" site_id="16331">Animal Planet East</channel>
    <channel lang="en" xmltv_id="AnimalPlanetWest.us" site_id="50001">Animal Planet West</channel>
    <channel lang="en" xmltv_id="ANT1Satellite.gr" site_id="16800">ANT1 Satellite</channel>
    <channel lang="en" xmltv_id="AntennaTV.us" site_id="70248">Antenna TV</channel>
    <channel lang="en" xmltv_id="ArirangWorld.kr" site_id="10575">Arirang World</channel>
    <channel lang="en" xmltv_id="ARTAmerica.sa" site_id="19979">ART America</channel>
    <channel lang="en" xmltv_id="ARYZauq.pk" site_id="70524">ARY Zauq</channel>
    <channel lang="en" xmltv_id="Aspire.us" site_id="76126">Aspire TV</channel>
    <channel lang="en" xmltv_id="ATTSportsNetPittsburgh.us" site_id="26028">AT&amp;T SportsNet Pittsburgh</channel>
    <channel lang="en" xmltv_id="ATTSportsNetRockyMountain.us" site_id="96959">AT&amp;T SportsNet Rocky Mountain</channel>
    <channel lang="en" xmltv_id="ATTSportsNetRockyMountainUtah.us" site_id="50236">AT&amp;T SportsNet Rocky Mountain Utah</channel>
    <channel lang="en" xmltv_id="ATTSportsNetRockyMountainWest.us" site_id="11065">AT&amp;T SportsNet Rocky Mountain West</channel>
    <channel lang="en" xmltv_id="ATTSportsNetSouthwest.us" site_id="77744">AT&amp;T SportsNet Southwest</channel>
    <channel lang="en" xmltv_id="AWE.us" site_id="44895">AWE</channel>
    <channel lang="en" xmltv_id="AXSTV.us" site_id="92053">AXS TV</channel>
    <channel lang="en" xmltv_id="B4UMusicUSA.us" site_id="24465">B4U Music USA</channel>
    <channel lang="en" xmltv_id="BabyFirst.us" site_id="50338">BabyFirst TV</channel>
    <channel lang="en" xmltv_id="BallySportsArizona.us" site_id="102044">Bally Sports Arizona</channel>
    <channel lang="en" xmltv_id="BallySportsArizonaPlus.us" site_id="31547">Bally Sports Arizona+</channel>
    <channel lang="en" xmltv_id="BallySportsDetroit.us" site_id="102047">Bally Sports Detroit</channel>
    <channel lang="en" xmltv_id="BallySportsDetroitExtra.us" site_id="69629">Bally Sports Detroit Extra</channel>
    <channel lang="en" xmltv_id="BallySportsFlorida.us" site_id="11095">Bally Sports Florida</channel>
    <channel lang="en" xmltv_id="BallySportsGreatLakes.us" site_id="50167">Bally Sports Great Lakes</channel>
    <channel lang="en" xmltv_id="BallySportsIndiana.us" site_id="108165">Bally Sports Indiana</channel>
    <channel lang="en" xmltv_id="BallySportsMidwest.us" site_id="74333">Bally Sports Midwest</channel>
    <channel lang="en" xmltv_id="BallySportsNewOrleans.us" site_id="108162">Bally Sports New Orleans</channel>
    <channel lang="en" xmltv_id="BallySportsNorth.us" site_id="10977">Bally Sports North</channel>
    <channel lang="en" xmltv_id="BallySportsOhio.us" site_id="11106">Bally Sports Ohio</channel>
    <channel lang="en" xmltv_id="BallySportsOhioPlus.us" site_id="30970">Bally Sports Ohio+</channel>
    <channel lang="en" xmltv_id="BallySportsOklahoma.us" site_id="16056">Bally Sports Oklahoma</channel>
    <channel lang="en" xmltv_id="BallySportsSanDiego.us" site_id="102061">Bally Sports San Diego</channel>
    <channel lang="en" xmltv_id="BallySportsSoCal.us" site_id="102057">Bally Sports SoCal</channel>
    <channel lang="en" xmltv_id="BallySportsSouth.us" site_id="11129">Bally Sports South</channel>
    <channel lang="en" xmltv_id="BallySportsSoutheast.us" site_id="89889">Bally Sports Southeast</channel>
    <channel lang="en" xmltv_id="BallySportsSoutheastGeorgia.us" site_id="10126">Bally Sports Southeast Georgia</channel>
    <channel lang="en" xmltv_id="BallySportsSoutheastNorthCarolina.us" site_id="10127">Bally Sports Southeast North Carolina</channel>
    <channel lang="en" xmltv_id="BallySportsSoutheastSouthCarolina.us" site_id="10130">Bally Sports Southeast South Carolina</channel>
    <channel lang="en" xmltv_id="BallySportsSoutheastTennessee.us" site_id="71706">Bally Sports Southeast Tennessee</channel>
    <channel lang="en" xmltv_id="BallySportsSouthwest.us" site_id="108426">Bally Sports Southwest</channel>
    <channel lang="en" xmltv_id="BallySportsSun.us" site_id="11141">Bally Sports Sun</channel>
    <channel lang="en" xmltv_id="BallySportsWest.us" site_id="11054">Bally Sports West</channel>
    <channel lang="en" xmltv_id="BallySportsWisconsin.us" site_id="102069">Bally Sports Wisconsin</channel>
    <channel lang="en" xmltv_id="Bandamax.mx" site_id="54867">Bandamax</channel>
    <channel lang="en" xmltv_id="BBCAmericaEast.us" site_id="18332">BBC America East</channel>
    <channel lang="en" xmltv_id="BBCAmericaWest.us" site_id="18339">BBC America West</channel>
    <channel lang="en" xmltv_id="BBCWorldNewsNorthAmerica.uk" site_id="89690">BBC World News (North America)</channel>
    <channel lang="en" xmltv_id="beINSportsenEspanol.us" site_id="76943">BeIn Sports en Español</channel>
    <channel lang="en" xmltv_id="beINSportsUSA.us" site_id="76942">BeIn Sports USA</channel>
    <channel lang="en" xmltv_id="beINSportsXtraenEspanol.us" site_id="122816">beIN Sports Xtra En Espanol</channel>
    <channel lang="en" xmltv_id="beINSportsXtraUSA.us" site_id="113143">beIN Sports Xtra USA</channel>
    <channel lang="en" xmltv_id="BETEast.us" site_id="10051">BET East</channel>
    <channel lang="en" xmltv_id="BETGospel.us" site_id="16484">BET Gospel</channel>
    <channel lang="en" xmltv_id="BETHerEast.us" site_id="14897">BET Her</channel>
    <channel lang="en" xmltv_id="BETJams.us" site_id="30419">BET Jams</channel>
    <channel lang="en" xmltv_id="BETSoul.us" site_id="18718">BET Soul</channel>
    <channel lang="en" xmltv_id="BETWest.us" site_id="24483">BET West</channel>
    <channel lang="en" xmltv_id="BigTenNetwork.us" site_id="56783">Big Ten Network</channel>
    <channel lang="en" xmltv_id="BigTenNetworkAlternate.us" site_id="11580">Big Ten Network Alternate</channel>
    <channel lang="en" xmltv_id="BigTenNetworkOverflow2.us" site_id="71198">Big Ten Network Overflow 2</channel>
    <channel lang="en" xmltv_id="BigTenNetworkOverflow3.us" site_id="71200">Big Ten Network Overflow 3</channel>
    <channel lang="en" xmltv_id="BigTenNetworkOverflow4.us" site_id="71202">Big Ten Network Overflow 4</channel>
    <channel lang="en" xmltv_id="Blaze.us" site_id="11549">Blaze</channel>
<<<<<<< HEAD
    <channel lang="en" xmltv_id="BloombergTelevision.us" site_id="71799">Bloomberg TV</channel>
=======
    <channel lang="en" xmltv_id="BloombergTelevision.us" site_id="71799">Bloomberg Television</channel>
>>>>>>> c20f3345
    <channel lang="en" xmltv_id="Boomerang.us" site_id="21883">Boomerang</channel>
    <channel lang="en" xmltv_id="Bounce.us" site_id="73067">Bounce</channel>
    <channel lang="en" xmltv_id="BravoEast.us" site_id="10057">Bravo East</channel>
    <channel lang="en" xmltv_id="BravoWest.us" site_id="31555">Bravo West</channel>
    <channel lang="en" xmltv_id="BrazzersTV.us" site_id="97431">Brazzers TV</channel>
    <channel lang="en" xmltv_id="Buzzr.us" site_id="93430">Buzzr</channel>
    <channel lang="en" xmltv_id="BYUTV.us" site_id="49128">BYU TV</channel>
    <channel lang="en" xmltv_id="CaribVision.bb" site_id="49411">CaribVision</channel>
    <channel lang="en" xmltv_id="CarsTV.us" site_id="71302">Cars.TV</channel>
    <channel lang="en" xmltv_id="CartoonNetworkEast.us" site_id="60048">Cartoon Network East</channel>
    <channel lang="en" xmltv_id="CartoonNetworkWest.us" site_id="18151">Cartoon Network West</channel>
    <channel lang="en" xmltv_id="CatholicFaithNetwork.us" site_id="62900">Catholic Faith Network</channel>
    <channel lang="en" xmltv_id="CBSEast.us" site_id="10098">CBS East</channel>
    <channel lang="en" xmltv_id="CBSNews.us" site_id="104846">CBS News Live</channel>
    <channel lang="en" xmltv_id="CBSSportsNetworkUSA.us" site_id="59250">CBS Sports Network</channel>
    <channel lang="en" xmltv_id="CentroamericaTV.us" site_id="44448">CentroAmérica TV</channel>
    <channel lang="en" xmltv_id="CGTNAmerica.cn" site_id="29114">CGTN America</channel>
    <channel lang="en" xmltv_id="ChannelI.bd" site_id="14202">Channel i</channel>
    <channel lang="en" xmltv_id="Charge.us" site_id="102148">Charge!</channel>
    <channel lang="en" xmltv_id="Cheddar.us" site_id="109333">Cheddar News</channel>
    <channel lang="en" xmltv_id="CineEstelar.us" site_id="62125">Cine Estelar</channel>
    <channel lang="en" xmltv_id="CinemaxEast.us" site_id="10120">Cinemax East</channel>
    <channel lang="en" xmltv_id="CinemaxWest.us" site_id="12508">Cinemax West</channel>
    <channel lang="en" xmltv_id="CineSony.us" site_id="102978">Cine Sony</channel>
    <channel lang="en" xmltv_id="Circle.us" site_id="113430">Circle</channel>
    <channel lang="en" xmltv_id="ClassicArtsShowcase.us" site_id="16325">Classic Arts Showcase</channel>
    <channel lang="en" xmltv_id="CleoTV.us" site_id="110288">Cleo TV</channel>
    <channel lang="en" xmltv_id="CMTEast.us" site_id="10138">CMT East</channel>
    <channel lang="en" xmltv_id="CMTMusic.us" site_id="18717">CMT Music</channel>
    <channel lang="en" xmltv_id="CNBC.us" site_id="10139">CNBC</channel>
    <channel lang="en" xmltv_id="CNBCWorld.us" site_id="26849">CNBC World</channel>
    <channel lang="en" xmltv_id="CNN.us" site_id="58646">CNN</channel>
    <channel lang="en" xmltv_id="CNNenEspanol.us" site_id="58631">CNN en Español</channel>
    <channel lang="en" xmltv_id="CNNInternationalAsiaPacific.hk" site_id="40821">CNN International Asia</channel>
    <channel lang="en" xmltv_id="CNNInternationalLatinAmerica.us" site_id="15192">CNN International Latin America</channel>
    <channel lang="en" xmltv_id="CNNInternationalNorthAmerica.us" site_id="83110">CNN International</channel>
    <channel lang="en" xmltv_id="ColorsBangla.in" site_id="72103">Colors Bangla</channel>
    <channel lang="en" xmltv_id="ComedyCentralEast.us" site_id="10149">Comedy Central East</channel>
    <channel lang="en" xmltv_id="ComedyCentralWest.us" site_id="10150">Comedy Central West</channel>
    <channel lang="en" xmltv_id="ComedyTV.us" site_id="80740">Comedy.TV</channel>
    <channel lang="en" xmltv_id="Comet.us" site_id="97051">Comet</channel>
    <channel lang="en" xmltv_id="CookingChannel.us" site_id="30156">Cooking Channel</channel>
    <channel lang="en" xmltv_id="CourtTVMystery.us" site_id="15773">Court TV Mystery</channel>
    <channel lang="en" xmltv_id="CoziTV.us" site_id="78851">Cozi TV</channel>
    <channel lang="en" xmltv_id="Create.us" site_id="48990">Create</channel>
    <channel lang="en" xmltv_id="CSPAN.us" site_id="10161">C-SPAN</channel>
    <channel lang="en" xmltv_id="CSPAN2.us" site_id="10162">C-SPAN2</channel>
    <channel lang="en" xmltv_id="CTN.us" site_id="49128">CTN</channel>
    <channel lang="en" xmltv_id="CuriosityChannel.us" site_id="33788">Curiosity Channel</channel>
    <channel lang="en" xmltv_id="CWEast.us" site_id="51306">CW East</channel>
    <channel lang="en" xmltv_id="Dabl.us" site_id="112157">Dabl</channel>
    <channel lang="en" xmltv_id="DaystarTV.us" site_id="19026">Daystar TV</channel>
    <channel lang="en" xmltv_id="Decades.us" site_id="91415">Decades</channel>
<<<<<<< HEAD
    <channel lang="en" xmltv_id="DePeliculaLatinAmerica.mx" site_id="35401">De Pelicula</channel>
=======
    <channel lang="en" xmltv_id="DePeliculaUS.mx" site_id="35401">De Pelicula</channel>
>>>>>>> c20f3345
    <channel lang="en" xmltv_id="DePeliculaClasico.mx" site_id="33628">De Pelicula Clasico</channel>
    <channel lang="en" xmltv_id="DestinationAmerica.us" site_id="16617">Destination America</channel>
    <channel lang="en" xmltv_id="DiscoveryChannelEast.us" site_id="56905">Discovery Channel East</channel>
    <channel lang="en" xmltv_id="DiscoveryChannelWest.us" site_id="12500">Discovery Channel West</channel>
    <channel lang="en" xmltv_id="DiscoveryenEspanol.us" site_id="19247">Discovery Channel en Español</channel>
    <channel lang="en" xmltv_id="DiscoveryFamilia.us" site_id="99630">Discovery Familia</channel>
    <channel lang="en" xmltv_id="DiscoveryFamily.us" site_id="16618">Discovery Family</channel>
<<<<<<< HEAD
    <channel lang="en" xmltv_id="DiscoveryLife.us" site_id="16125">Discovery Life Channel</channel>
=======
    <channel lang="en" xmltv_id="DiscoveryLife.us" site_id="16125">Discovery Life</channel>
>>>>>>> c20f3345
    <channel lang="en" xmltv_id="DisneyChannelEast.us" site_id="10171">Disney Channel East</channel>
    <channel lang="en" xmltv_id="DisneyChannelWest.us" site_id="12510">Disney Channel West</channel>
    <channel lang="en" xmltv_id="DisneyJuniorEast.us" site_id="74796">Disney Junior East</channel>
    <channel lang="en" xmltv_id="DisneyJuniorWest.us" site_id="75003">Disney Junior West</channel>
    <channel lang="en" xmltv_id="DisneyXDEast.us" site_id="18279">Disney XD East</channel>
    <channel lang="en" xmltv_id="DisneyXDWest.us" site_id="18793">Disney XD West</channel>
    <channel lang="en" xmltv_id="DoctorWho.us" site_id="120086">Classic Doctor Who</channel>
    <channel lang="en" xmltv_id="DocuBoxHD.us" site_id="78765">DocuBox HD</channel>
    <channel lang="en" xmltv_id="DogTV.us" site_id="82446">Dog TV</channel>
    <channel lang="en" xmltv_id="Dream2.eg" site_id="60324">Dream 2</channel>
    <channel lang="en" xmltv_id="Dust.au" site_id="112881">Dust</channel>
    <channel lang="en" xmltv_id="DWDeutschPlus.de" site_id="74479">DW Deutsch+</channel>
    <channel lang="en" xmltv_id="DWEnglish.de" site_id="43771">DW English OTA</channel>
    <channel lang="en" xmltv_id="EEast.us" site_id="10989">E! East</channel>
    <channel lang="en" xmltv_id="ElectricNow.us" site_id="112797">Electric Now</channel>
    <channel lang="en" xmltv_id="Enlace.cr" site_id="20286">Enlace</channel>
    <channel lang="en" xmltv_id="Epix2East.us" site_id="73075">Epix2 East</channel>
    <channel lang="en" xmltv_id="EpixDriveIn.us" site_id="68409">Epix Drive-In</channel>
    <channel lang="en" xmltv_id="EpixEast.us" site_id="65669">Epix East</channel>
    <channel lang="en" xmltv_id="EpixHits.us" site_id="74073">Epix Hits</channel>
    <channel lang="en" xmltv_id="EpixWest.us" site_id="66073">Epix West</channel>
    <channel lang="en" xmltv_id="EsperanzaTV.us" site_id="65095">Esperanza TV</channel>
    <channel lang="en" xmltv_id="ESPN.us" site_id="10179">ESPN</channel>
    <channel lang="en" xmltv_id="ESPN2.us" site_id="45507">ESPN 2</channel>
    <channel lang="en" xmltv_id="ESPNCollegeExtra1.us" site_id="20687">ESPN College Extra 1</channel>
    <channel lang="en" xmltv_id="ESPNCollegeExtra2.us" site_id="20688">ESPN College Extra 2</channel>
    <channel lang="en" xmltv_id="ESPNCollegeExtra3.us" site_id="20689">ESPN College Extra 3</channel>
    <channel lang="en" xmltv_id="ESPNCollegeExtra4.us" site_id="20690">ESPN College Extra 4</channel>
    <channel lang="en" xmltv_id="ESPNCollegeExtra5.us" site_id="20691">ESPN College Extra 5</channel>
    <channel lang="en" xmltv_id="ESPNCollegeExtra6.us" site_id="20692">ESPN College Extra 6</channel>
    <channel lang="en" xmltv_id="ESPNCollegeExtra7.us" site_id="73263">ESPN College Extra 7</channel>
    <channel lang="en" xmltv_id="ESPNCollegeExtra8.us" site_id="73264">ESPN College Extra 8</channel>
    <channel lang="en" xmltv_id="ESPNDeportes.us" site_id="25595">ESPN Deportes</channel>
    <channel lang="en" xmltv_id="ESPNews.us" site_id="59976">ESPNEWS</channel>
    <channel lang="en" xmltv_id="ESPNU.us" site_id="45654">ESPNU</channel>
    <channel lang="en" xmltv_id="EstrellaTVEast.us" site_id="65064">Estrella TV</channel>
    <channel lang="en" xmltv_id="EsTV.us" site_id="14987">ES.TV</channel>
    <channel lang="en" xmltv_id="ETLive.us" site_id="110291">Entertainment Tonight Live</channel>
    <channel lang="en" xmltv_id="ETTVAmerica.tw" site_id="10487">ETTV America</channel>
    <channel lang="en" xmltv_id="ETTVChina.tw" site_id="10488">ETTV China</channel>
    <channel lang="en" xmltv_id="ETTVDrama.tw" site_id="35271">ETTV Drama</channel>
    <channel lang="en" xmltv_id="ETTVGlobal.tw" site_id="35277">ETTV Global</channel>
    <channel lang="en" xmltv_id="ETTVNews.tw" site_id="35273">ETTV News</channel>
    <channel lang="en" xmltv_id="EuronewsEnglish.fr" site_id="2121">Euronews English</channel>
    <channel lang="en" xmltv_id="EuronewsFrench.fr" site_id="3900">Euronews Français</channel>
    <channel lang="en" xmltv_id="EWest.us" site_id="91579">E! West</channel>
    <channel lang="en" xmltv_id="EWTNUS.us" site_id="10183">EWTN</channel>
    <channel lang="en" xmltv_id="WildBrainTV.ca" site_id="10176">Family CHRGD</channel>
    <channel lang="en" xmltv_id="FETV.us" site_id="73413">FETV</channel>
    <channel lang="en" xmltv_id="FlixEast.us" site_id="10201">Flix East</channel>
    <channel lang="en" xmltv_id="FlixWest.us" site_id="16575">Flix West</channel>
    <channel lang="en" xmltv_id="FolkTV.us" site_id="33640">Folk TV</channel>
    <channel lang="en" xmltv_id="FoodNetworkEast.us" site_id="12574">Food Network East</channel>
    <channel lang="en" xmltv_id="FoodNetworkWest.us" site_id="33648">Food Network West</channel>
    <channel lang="en" xmltv_id="FoxBusiness.us" site_id="58649">Fox Business</channel>
    <channel lang="en" xmltv_id="FoxDeportes.us" site_id="15377">Fox Deportes</channel>
    <channel lang="en" xmltv_id="FoxEast.us" site_id="10212">Fox East</channel>
    <channel lang="en" xmltv_id="FoxNewsChannel.us" site_id="60179">FOX News</channel>
    <channel lang="en" xmltv_id="LiveNOWfromFOX.us" site_id="119219">LiveNow From FOX</channel>
    <channel lang="en" xmltv_id="FoxSoccerPlus.us" site_id="66879">Fox Soccer Plus</channel>
    <channel lang="en" xmltv_id="FoxSports1.us" site_id="82547">Fox Sports 1</channel>
    <channel lang="en" xmltv_id="FoxSports2.us" site_id="59305">Fox Sports 2</channel>
    <channel lang="en" xmltv_id="FoxWeather.us" site_id="121307">FOX Weather</channel>
    <channel lang="en" xmltv_id="France24English.fr" site_id="70130">France 24 English</channel>
    <channel lang="en" xmltv_id="FreeformEast.us" site_id="10093">Freeform East</channel>
    <channel lang="en" xmltv_id="FreeformWest.us" site_id="12499">Freeform West</channel>
    <channel lang="en" xmltv_id="FreeSpeechTV.us" site_id="16220">Free Speech TV</channel>
    <channel lang="en" xmltv_id="FuseEast.us" site_id="14929">Fuse East</channel>
    <channel lang="en" xmltv_id="FuseWest.us" site_id="61483">Fuse West</channel>
    <channel lang="en" xmltv_id="Fusion.us" site_id="83173">Fusion</channel>
    <channel lang="en" xmltv_id="FXEast.us" site_id="14321">FX East</channel>
    <channel lang="en" xmltv_id="FXMovieChannel.us" site_id="70253">FX Movie Channel</channel>
    <channel lang="en" xmltv_id="FXWest.us" site_id="14753">FX West</channel>
    <channel lang="en" xmltv_id="FXXEast.us" site_id="17927">FXX East</channel>
    <channel lang="en" xmltv_id="FXXWest.us" site_id="82570">FXX West</channel>
    <channel lang="en" xmltv_id="FYIEast.us" site_id="16834">FYI East</channel>
    <channel lang="en" xmltv_id="FYIWest.us" site_id="92371">FYI West</channel>
    <channel lang="en" xmltv_id="GalavisionEast.us" site_id="10222">Galavisión Este</channel>
    <channel lang="en" xmltv_id="GalavisionWest.us" site_id="18350">Galavisión Oeste</channel>
    <channel lang="en" xmltv_id="GameShowCentral.us" site_id="116474">Game Show Central</channel>
    <channel lang="en" xmltv_id="GameShowNetworkEast.us" site_id="14909">Game Show Network East</channel>
    <channel lang="en" xmltv_id="GameShowNetworkWest.us" site_id="44382">Game Show Network West</channel>
    <channel lang="en" xmltv_id="GEBAmerica.us" site_id="18999">GEB America</channel>
    <channel lang="en" xmltv_id="GemShoppingNetwork.us" site_id="26643">Gem Shopping Network</channel>
    <channel lang="en" xmltv_id="GetTV.us" site_id="82563">GetTV</channel>
    <channel lang="en" xmltv_id="GMALifeTV.ph" site_id="60152">GMA Life TV</channel>
    <channel lang="en" xmltv_id="GMANewsTV.ph" site_id="75448">GMA News</channel>
    <channel lang="en" xmltv_id="GMAPinoyTV.ph" site_id="46463">GMA Pinoy TV</channel>
    <channel lang="en" xmltv_id="GodTVUS.us" site_id="52697">GodTV</channel>
    <channel lang="en" xmltv_id="GolfChannel.us" site_id="61854">Golf Channel</channel>
    <channel lang="en" xmltv_id="GolTV.us" site_id="32161">Gol TV</channel>
    <channel lang="en" xmltv_id="GolTVSpanish.us" site_id="33691">GolTV English</channel>
    <channel lang="en" xmltv_id="GreatAmericanCountry.us" site_id="16062">Great American Country</channel>
    <channel lang="en" xmltv_id="Grit.us" site_id="89922">Grit</channel>
    <channel lang="en" xmltv_id="HallmarkChannelEast.us" site_id="11221">Hallmark Channel East</channel>
    <channel lang="en" xmltv_id="HallmarkChannelWest.us" site_id="19933">Hallmark Channel West</channel>
    <channel lang="en" xmltv_id="HallmarkDrama.us" site_id="105723">Hallmark Drama</channel>
    <channel lang="en" xmltv_id="HallmarkMoviesMysteriesEast.us" site_id="61522">Hallmark Movies &amp; Mysteries East</channel>
    <channel lang="en" xmltv_id="HallmarkMoviesMysteriesWest.us" site_id="66394">Hallmark Movies &amp; Mysteries West</channel>
    <channel lang="en" xmltv_id="HBO2East.us" site_id="10241">HBO2 East</channel>
    <channel lang="en" xmltv_id="HBO2West.us" site_id="10242">HBO2 West</channel>
    <channel lang="en" xmltv_id="HBOComedyEast.us" site_id="18429">HBO Comedy East</channel>
    <channel lang="en" xmltv_id="HBOComedyWest.us" site_id="18430">HBO Comedy West</channel>
    <channel lang="en" xmltv_id="HBOEast.us" site_id="10240">HBO East</channel>
    <channel lang="en" xmltv_id="HBOFamilyEast.us" site_id="16585">HBO Family East</channel>
    <channel lang="en" xmltv_id="HBOFamilyLatinAmerica.us" site_id="32933">HBO Family Latinoamérica</channel>
    <channel lang="en" xmltv_id="HBOFamilyWest.us" site_id="16619">HBO Family West</channel>
    <channel lang="en" xmltv_id="HBOSignatureEast.us" site_id="10243">HBO Signature East</channel>
    <channel lang="en" xmltv_id="HBOSignatureWest.us" site_id="16576">HBO Signature West</channel>
    <channel lang="en" xmltv_id="HBOWest.us" site_id="10244">HBO West</channel>
    <channel lang="en" xmltv_id="HBOZoneEast.us" site_id="18431">HBO Zone East</channel>
    <channel lang="en" xmltv_id="HBOZoneWest.us" site_id="18432">HBO Zone West</channel>
    <channel lang="en" xmltv_id="HDNetMovies.us" site_id="33668">HDNet Movies</channel>
    <channel lang="en" xmltv_id="HeartlandEast.us" site_id="121952">Heartland</channel>
    <channel lang="en" xmltv_id="HeroesIcons.us" site_id="81349">Heroes &amp; Icons</channel>
    <channel lang="en" xmltv_id="HeroesIconsEast.us" site_id="81349">Heroes &amp; Icons East</channel>
    <channel lang="en" xmltv_id="HGTVEast.us" site_id="14902">HGTV East</channel>
    <channel lang="en" xmltv_id="HGTVWest.us" site_id="34215">HGTV West</channel>
    <channel lang="en" xmltv_id="HillsongChannel.us" site_id="29328">Hillsong Channel</channel>
    <channel lang="en" xmltv_id="HistoryEast.us" site_id="57708">History East</channel>
<<<<<<< HEAD
    <channel lang="en" xmltv_id="HistoryenEspanol.us" site_id="105678">History en Español East</channel>
=======
    <channel lang="en" xmltv_id="HistoryenEspanol.us" site_id="105678">History en Español</channel>
>>>>>>> c20f3345
    <channel lang="en" xmltv_id="HistoryWest.us" site_id="88545">History West</channel>
    <channel lang="en" xmltv_id="HITN.us" site_id="17142">HITN</channel>
    <channel lang="en" xmltv_id="HLN.us" site_id="10145">HLN</channel>
    <channel lang="en" xmltv_id="HopeChannel.us" site_id="49266">Hope Channel</channel>
    <channel lang="en" xmltv_id="HSN.us" site_id="10269">HSN</channel>
    <channel lang="en" xmltv_id="HSN2.us" site_id="10270">HSN2</channel>
    <channel lang="en" xmltv_id="HTV.us" site_id="15969">HTV</channel>
    <channel lang="en" xmltv_id="HumTV.pk" site_id="66899">Hum TV</channel>
    <channel lang="en" xmltv_id="I24NewsEnglish.il" site_id="87376">i24 News English</channel>
    <channel lang="en" xmltv_id="IFCEast.us" site_id="14873">IFC East</channel>
    <channel lang="en" xmltv_id="IFCFilmsPicks.us" site_id="115677">IFC Film Picks</channel>
    <channel lang="en" xmltv_id="IFCWest.us" site_id="61866">IFC West</channel>
    <channel lang="en" xmltv_id="ImpactNetwork.us" site_id="71798">Impact Network</channel>
    <channel lang="en" xmltv_id="IndiePlexEast.us" site_id="49751">IndiePlex East</channel>
    <channel lang="en" xmltv_id="IndiePlexWest.us" site_id="63181">IndiePlex West</channel>
    <channel lang="en" xmltv_id="INSP.us" site_id="11066">INSP</channel>
    <channel lang="en" xmltv_id="InvestigationDiscoveryEast.us" site_id="16615">Investigation Discovery East</channel>
    <channel lang="en" xmltv_id="InvestigationDiscoveryWest.us" site_id="80302">Investigation Discovery West</channel>
    <channel lang="en" xmltv_id="IONPlusEast.us" site_id="55241">ION Plus East</channel>
    <channel lang="en" xmltv_id="IONTVEast.us" site_id="18633">ION TV East</channel>
    <channel lang="en" xmltv_id="IVC.ve" site_id="18867">IVC</channel>
    <channel lang="en" xmltv_id="JayaPlus.in" site_id="67068">Jaya Plus</channel>
    <channel lang="en" xmltv_id="JBS.us" site_id="74978">JBS</channel>
    <channel lang="en" xmltv_id="JewelryTV.us" site_id="16604">Jewelry TV</channel>
    <channel lang="en" xmltv_id="JewishLifeTelevision.us" site_id="60165">Jewish Life Television</channel>
    <channel lang="en" xmltv_id="KanalDRomania.ro" site_id="73590">Kanal D</channel>
    <channel lang="en" xmltv_id="Laff.us" site_id="92091">Laff</channel>
    <channel lang="en" xmltv_id="LawCrime.us" site_id="109553">Law &amp; Crime</channel>
    <channel lang="en" xmltv_id="LifetimeEast.us" site_id="60150">Lifetime East</channel>
    <channel lang="en" xmltv_id="LifetimeMoviesEast.us" site_id="18480">LMN East</channel>
    <channel lang="en" xmltv_id="LifetimeMoviesWest.us" site_id="19192">LMN West</channel>
    <channel lang="en" xmltv_id="LifetimeRealWomen.us" site_id="29612">Lifetime Real Women East</channel>
    <channel lang="en" xmltv_id="LifetimeWest.us" site_id="10919">Lifetime West</channel>
    <channel lang="en" xmltv_id="LinkTV.us" site_id="21450">Link TV</channel>
    <channel lang="en" xmltv_id="LivingFaithTV.us" site_id="58595">Living Faith TV</channel>
    <channel lang="en" xmltv_id="LogoEast.us" site_id="46762">Logo East</channel>
    <channel lang="en" xmltv_id="LogoWest.us" site_id="46947">Logo West</channel>
    <channel lang="en" xmltv_id="LonghornNetwork.us" site_id="76219">Longhorn Network</channel>
    <channel lang="en" xmltv_id="MagnoliaNetworkEast.us" site_id="67375">Magnolia Network East</channel>
    <channel lang="en" xmltv_id="MarqueeSportsNetwork.us" site_id="113776">Marquee Sports Network</channel>
    <channel lang="en" xmltv_id="MASN.us" site_id="46817">MASN</channel>
    <channel lang="en" xmltv_id="MASN2.us" site_id="55433">MASN2</channel>
    <channel lang="en" xmltv_id="MAVTV.us" site_id="45169">MavTV</channel>
    <channel lang="en" xmltv_id="MBCAmerica.us" site_id="50270">MBC America</channel>
    <channel lang="en" xmltv_id="MCAETTV.us" site_id="12630">MCAETv</channel>
    <channel lang="en" xmltv_id="MediasetItalia.it" site_id="69529">Mediaset Italia</channel>
    <channel lang="en" xmltv_id="MegaTV.us" site_id="58698">Mega TV</channel>
    <channel lang="en" xmltv_id="MelodyAflam.eg" site_id="90639">Melody Aflam</channel>
    <channel lang="en" xmltv_id="MelodyDrama.eg" site_id="10465">Melody Drama</channel>
    <channel lang="en" xmltv_id="MelodyHits.eg" site_id="10471">Melody Hits</channel>
    <channel lang="en" xmltv_id="MeTV.us" site_id="70436">MeTV</channel>
    <channel lang="en" xmltv_id="MezzoLiveHD.fr" site_id="115902">Mezzo Live HD</channel>
    <channel lang="en" xmltv_id="MGMHDUSA.us" site_id="58530">MGM HD</channel>
    <channel lang="en" xmltv_id="MilitaryHistory.us" site_id="48999">Military History Channel</channel>
    <channel lang="en" xmltv_id="MLBExtraInnings1.us" site_id="75674">MLB Extra Innings 1</channel>
    <channel lang="en" xmltv_id="MLBExtraInnings10.us" site_id="60887">MLB Extra Innings 10</channel>
    <channel lang="en" xmltv_id="MLBExtraInnings2.us" site_id="60878">MLB Extra Innings 2</channel>
    <channel lang="en" xmltv_id="MLBExtraInnings3.us" site_id="60879">MLB Extra Innings 3</channel>
    <channel lang="en" xmltv_id="MLBExtraInnings4.us" site_id="60880">MLB Extra Innings 4</channel>
    <channel lang="en" xmltv_id="MLBExtraInnings5.us" site_id="60881">MLB Extra Innings 5</channel>
    <channel lang="en" xmltv_id="MLBExtraInnings6.us" site_id="60882">MLB Extra Innings 6</channel>
    <channel lang="en" xmltv_id="MLBExtraInnings7.us" site_id="60883">MLB Extra Innings 7</channel>
    <channel lang="en" xmltv_id="MLBExtraInnings8.us" site_id="60884">MLB Extra Innings 8</channel>
    <channel lang="en" xmltv_id="MLBExtraInnings9.us" site_id="60885">MLB Extra Innings 9</channel>
    <channel lang="en" xmltv_id="MLBNetwork.us" site_id="62079">MLB Network</channel>
    <channel lang="en" xmltv_id="MLBStrikeZone.us" site_id="80404">MLB Strike Zone</channel>
    <channel lang="en" xmltv_id="MNTEast.us" site_id="51307">MNT East</channel>
    <channel lang="en" xmltv_id="MoreMaxEast.us" site_id="10121">MoreMax East</channel>
    <channel lang="en" xmltv_id="MoreMaxWest.us" site_id="16620">MoreMax West</channel>
    <channel lang="en" xmltv_id="Motortrend.us" site_id="31046">Motortrend</channel>
    <channel lang="en" xmltv_id="MovieMaxEast.us" site_id="25621">MovieMax East</channel>
    <channel lang="en" xmltv_id="MovieMaxWest.us" site_id="61166">MovieMax West</channel>
    <channel lang="en" xmltv_id="MoviePlexEast.us" site_id="15295">MoviePlex East</channel>
    <channel lang="en" xmltv_id="MoviePlexWest.us" site_id="17128">MoviePlex West</channel>
    <channel lang="en" xmltv_id="Movies.us" site_id="81275">Movies!</channel>
    <channel lang="en" xmltv_id="MSG.us" site_id="10979">MSG</channel>
    <channel lang="en" xmltv_id="MSG2.us" site_id="10980">MSG2</channel>
    <channel lang="en" xmltv_id="MSGPlus.us" site_id="11105">MSG Plus</channel>
    <channel lang="en" xmltv_id="MSGWesternNewYork.us" site_id="83514">MSG Western NY (MSG Feed 3 Buffalo)</channel>
    <channel lang="en" xmltv_id="MSNBC.us" site_id="16300">MSNBC</channel>
    <channel lang="en" xmltv_id="MTV2East.us" site_id="16361">MTV2 East</channel>
    <channel lang="en" xmltv_id="MTV2West.us" site_id="48129">MTV2 West</channel>
    <channel lang="en" xmltv_id="MTVClassicEast.us" site_id="22561">MTV Classic East</channel>
    <channel lang="en" xmltv_id="MTVClassicWest.us" site_id="59054">MTV Classic West</channel>
    <channel lang="en" xmltv_id="MTVEast.us" site_id="10986">MTV East</channel>
    <channel lang="en" xmltv_id="MTVLiveUS.us" site_id="49141">MTV Live</channel>
    <channel lang="en" xmltv_id="MTVLive.uk" site_id="66419">MTV Live (International)</channel>
    <channel lang="en" xmltv_id="MTVTr3sEast.us" site_id="18715">MTV Tr3s East</channel>
    <channel lang="en" xmltv_id="MTVTr3sWest.us" site_id="55928">MTV Tr3s West</channel>
    <channel lang="en" xmltv_id="MTVU.us" site_id="44228">MTV U</channel>
    <channel lang="en" xmltv_id="MusicChoice70s.us" site_id="19326">Music Choice 70s</channel>
    <channel lang="en" xmltv_id="MusicChoice80s.us" site_id="24405">Music Choice 80s</channel>
    <channel lang="en" xmltv_id="MusicChoice90s.us" site_id="19336">Music Choice 90s</channel>
    <channel lang="en" xmltv_id="MusicChoiceAlternative.us" site_id="19310">Music Choice Alternative</channel>
    <channel lang="en" xmltv_id="MusicChoiceClassicRock.us" site_id="19311">Music Choice Classic Rock</channel>
    <channel lang="en" xmltv_id="MusicChoiceCountryHits.us" site_id="19342">Music Choice Country Hits</channel>
    <channel lang="en" xmltv_id="MusicChoiceDanceEDM.us" site_id="76302">Music Choice Dance/EDM</channel>
    <channel lang="en" xmltv_id="MusicChoiceGospel.us" site_id="26229">Music Choice Gospel</channel>
    <channel lang="en" xmltv_id="MusicChoiceHipHopandRB.us" site_id="26230">Music Choice Hip-Hop and R&amp;B</channel>
    <channel lang="en" xmltv_id="MusicChoiceHitList.us" site_id="19313">Music Choice Hit List</channel>
    <channel lang="en" xmltv_id="MusicChoiceIndie.us" site_id="19332">Music Choice Indie</channel>
    <channel lang="en" xmltv_id="MusicChoiceJazz.us" site_id="19357">Music Choice Jazz</channel>
    <channel lang="en" xmltv_id="MusicChoiceKidzOnly.us" site_id="19330">Music Choice Kids Only!</channel>
    <channel lang="en" xmltv_id="MusicChoiceLoveSongs.us" site_id="19314">Music Choice Love Songs</channel>
    <channel lang="en" xmltv_id="MusicChoiceMax.us" site_id="19346">Music Choice Max</channel>
    <channel lang="en" xmltv_id="MusicChoiceMetal.us" site_id="31030">Music Choice Metal</channel>
    <channel lang="en" xmltv_id="MusicChoiceMexicana.us" site_id="19320">Music Choice Mexicana</channel>
    <channel lang="en" xmltv_id="MusicChoiceMusicUrbana.us" site_id="24382">Music Choice Musica Urbana</channel>
    <channel lang="en" xmltv_id="MusicChoicePopCountry.us" site_id="19325">Music Choice Pop &amp; Country</channel>
    <channel lang="en" xmltv_id="MusicChoicePopHits.us" site_id="43335">Music Choice Pop Hits</channel>
    <channel lang="en" xmltv_id="MusicChoicePopLatino.us" site_id="24380">Music Choice Pop Latino</channel>
    <channel lang="en" xmltv_id="MusicChoiceRap.us" site_id="24378">Music Choice Rap</channel>
    <channel lang="en" xmltv_id="MusicChoiceRBClassics.us" site_id="19344">Music Choice R&amp;B Classics</channel>
    <channel lang="en" xmltv_id="MusicChoiceRBSoul.us" site_id="26250">Music Choice R&amp;B Soul</channel>
    <channel lang="en" xmltv_id="MusicChoiceReggae.us" site_id="26221">Music Choice Reggae</channel>
    <channel lang="en" xmltv_id="MusicChoiceRock.us" site_id="19312">Music Choice Rock</channel>
    <channel lang="en" xmltv_id="MusicChoiceSmoothJazz.us" site_id="19362">Music Choice Smooth Jazz</channel>
    <channel lang="en" xmltv_id="MusicChoiceSoftRock.us" site_id="19315">Music Choice Soft Rock</channel>
    <channel lang="en" xmltv_id="MusicChoiceTeenBeats.us" site_id="19327">Music Choice Teen Beats</channel>
    <channel lang="en" xmltv_id="MusicChoiceThrowbackJamz.us" site_id="26232">Music Choice Throwback Jamz</channel>
    <channel lang="en" xmltv_id="MusicChoiceTodaysCountry.us" site_id="26248">Music Choice Today's Country</channel>
    <channel lang="en" xmltv_id="MusicChoiceToddlerTunes.us" site_id="19329">Music Choice Toddler Tunes</channel>
    <channel lang="en" xmltv_id="MusicChoiceTropicales.us" site_id="19335">Music Choice Tropicales</channel>
    <channel lang="en" xmltv_id="MusicChoiceY2K.us" site_id="26228">Music Choice Y2K</channel>
    <channel lang="en" xmltv_id="MyDestinationTV.us" site_id="71303">MyDestination.TV</channel>
    <channel lang="en" xmltv_id="NASATVUHD.us" site_id="34466">NASA TV UHD</channel>
    <channel lang="en" xmltv_id="NatGeoMundo.us" site_id="117788">Nat Geo Mundo</channel>
    <channel lang="en" xmltv_id="NationalGeographicEast.us" site_id="49438">National Geographic East</channel>
    <channel lang="en" xmltv_id="NationalGeographicWest.us" site_id="71601">National Geographic West</channel>
<<<<<<< HEAD
    <channel lang="en" xmltv_id="NationalGeographicWildEast.us" site_id="56425">National Geographic Wild</channel>
=======
    <channel lang="en" xmltv_id="NationalGeographicWild.us" site_id="56425">National Geographic Wild</channel>
    <channel lang="en" xmltv_id="NBALeaguePass1.us" site_id="20810">NBA League Pass 1</channel>
    <channel lang="en" xmltv_id="NBALeaguePass10.us" site_id="21115">NBA League Pass 10</channel>
    <channel lang="en" xmltv_id="NBALeaguePass2.us" site_id="20811">NBA League Pass 2</channel>
    <channel lang="en" xmltv_id="NBALeaguePass3.us" site_id="20812">NBA League Pass 3</channel>
    <channel lang="en" xmltv_id="NBALeaguePass4.us" site_id="21044">NBA League Pass 4</channel>
    <channel lang="en" xmltv_id="NBALeaguePass5.us" site_id="21045">NBA League Pass 5</channel>
    <channel lang="en" xmltv_id="NBALeaguePass6.us" site_id="21046">NBA League Pass 6</channel>
    <channel lang="en" xmltv_id="NBALeaguePass7.us" site_id="21047">NBA League Pass 7</channel>
    <channel lang="en" xmltv_id="NBALeaguePass8.us" site_id="21048">NBA League Pass 8</channel>
    <channel lang="en" xmltv_id="NBALeaguePass9.us" site_id="21049">NBA League Pass 9</channel>
>>>>>>> c20f3345
    <channel lang="en" xmltv_id="NBATV.us" site_id="32281">NBA TV</channel>
    <channel lang="en" xmltv_id="NBCEast.us" site_id="10991">NBC East</channel>
    <channel lang="en" xmltv_id="NBCLX.us" site_id="114278">NBCLX (National)</channel>
    <channel lang="en" xmltv_id="NBCNewsNow.us" site_id="114174">NBC News Now</channel>
    <channel lang="en" xmltv_id="NBCSportsBayArea.us" site_id="11109">NBC Sports Bay Area</channel>
    <channel lang="en" xmltv_id="NBCSportsBoston.us" site_id="11104">NBC Sports Boston</channel>
    <channel lang="en" xmltv_id="NBCSportsCalifornia.us" site_id="44917">NBC Sports California</channel>
    <channel lang="en" xmltv_id="NBCSportsChicago.us" site_id="44447">NBC Sports Chicago</channel>
    <channel lang="en" xmltv_id="NBCSportsChicagoPlus.us" site_id="45948">NBC Sports Chicago Plus</channel>
    <channel lang="en" xmltv_id="NBCSportsChicagoPlus2.us" site_id="55875">NBC Sports Chicago Plus 2</channel>
    <channel lang="en" xmltv_id="NBCSportsPhiladelphia.us" site_id="17596">NBC Sports Philadelphia</channel>
    <channel lang="en" xmltv_id="NBCSportsPhiladelphiaPlus.us" site_id="10977">NBC Sports Philadelphia+</channel>
    <channel lang="en" xmltv_id="NBCSportsWashington.us" site_id="10271">NBC Sports Washington</channel>
    <channel lang="en" xmltv_id="NBCUniversoEast.us" site_id="91588">NBC Universo East</channel>
    <channel lang="en" xmltv_id="NBCUniversoWest.us" site_id="91880">NBC Universo West</channel>
    <channel lang="en" xmltv_id="NDTV24x7.in" site_id="48836">NDTV 24x7</channel>
    <channel lang="en" xmltv_id="NDTVGoodTimes.in" site_id="63360">NDTV Good Times</channel>
    <channel lang="en" xmltv_id="NECN.us" site_id="11000">NECN</channel>
    <channel lang="en" xmltv_id="NESN.us" site_id="10996">NESN</channel>
    <channel lang="en" xmltv_id="NESNPlus.us" site_id="63516">NESN Plus</channel>
    <channel lang="en" xmltv_id="News12Bronx.us" site_id="18580">News12 Bronx</channel>
    <channel lang="en" xmltv_id="News12Brooklyn.us" site_id="46292">News12 Brooklyn</channel>
    <channel lang="en" xmltv_id="News12Conneticut.us" site_id="27512">News12 Conneticut</channel>
    <channel lang="en" xmltv_id="News12HudsonValley.us" site_id="46640">News12 Hudson Valley</channel>
    <channel lang="en" xmltv_id="News12LongIsland.us" site_id="10999">News12 Long Island</channel>
    <channel lang="en" xmltv_id="News12NewJersey.us" site_id="16143">News12 New Jersey</channel>
    <channel lang="en" xmltv_id="News12Westchester.us" site_id="12309">News12 Westchester</channel>
    <channel lang="en" xmltv_id="NewsmaxTV.us" site_id="58320">Newsmax TV</channel>
    <channel lang="en" xmltv_id="NewsNationEast.us" site_id="91096">NewsNation East</channel>
    <channel lang="en" xmltv_id="NewsNet.us" site_id="92205">Newsnet</channel>
    <channel lang="en" xmltv_id="Newsy.us" site_id="96827">Newsy</channel>
    <channel lang="en" xmltv_id="NFLNetwork.us" site_id="102790">NFL Network</channel>
    <channel lang="en" xmltv_id="NFLRedZone.us" site_id="89351">NFL Red Zone</channel>
    <channel lang="en" xmltv_id="NHKWorldJapan.jp" site_id="59155">NHK World (US-National)</channel>
    <channel lang="en" xmltv_id="NHLCenterIce1.us" site_id="50135">NHL Center Ice 1</channel>
    <channel lang="en" xmltv_id="NHLCenterIce10.us" site_id="83060">NHL Center Ice 10</channel>
    <channel lang="en" xmltv_id="NHLCenterIce2.us" site_id="50136">NHL Center Ice 2</channel>
    <channel lang="en" xmltv_id="NHLCenterIce3.us" site_id="50137">NHL Center Ice 3</channel>
    <channel lang="en" xmltv_id="NHLCenterIce4.us" site_id="50138">NHL Center Ice 4</channel>
    <channel lang="en" xmltv_id="NHLCenterIce5.us" site_id="50139">NHL Center Ice 5</channel>
    <channel lang="en" xmltv_id="NHLCenterIce6.us" site_id="50140">NHL Center Ice 6</channel>
    <channel lang="en" xmltv_id="NHLCenterIce7.us" site_id="54348">NHL Center Ice 7</channel>
    <channel lang="en" xmltv_id="NHLCenterIce8.us" site_id="54349">NHL Center Ice 8</channel>
    <channel lang="en" xmltv_id="NHLCenterIce9.us" site_id="83059">NHL Center Ice 9</channel>
    <channel lang="en" xmltv_id="NHLNetwork.us" site_id="58570">NHL Network</channel>
    <channel lang="en" xmltv_id="NickelodeonEast.us" site_id="11006">Nickelodeon East</channel>
    <channel lang="en" xmltv_id="NickelodeonWest.us" site_id="11007">Nickelodeon West</channel>
    <channel lang="en" xmltv_id="NickJrEast.us" site_id="19211">Nick Jr East</channel>
    <channel lang="en" xmltv_id="NickJrWest.us" site_id="77996">Nick Jr West</channel>
    <channel lang="en" xmltv_id="NickMusic.us" site_id="90209">NickMusic</channel>
    <channel lang="en" xmltv_id="NicktoonsEast.us" site_id="30420">Nicktoons East</channel>
    <channel lang="en" xmltv_id="NicktoonsWest.us" site_id="91718">Nicktoons West</channel>
    <channel lang="en" xmltv_id="NRBTV.us" site_id="49097">NRBTV</channel>
    <channel lang="en" xmltv_id="NTDTVEast.us" site_id="11253">NTD TV</channel>
    <channel lang="en" xmltv_id="NTV.bd" site_id="80160">NTV</channel>
    <channel lang="en" xmltv_id="NuestraVision.us" site_id="106819">Nuestra Visión</channel>
    <channel lang="en" xmltv_id="OlympicChannel.es" site_id="104089">Olympic Channel</channel>
    <channel lang="en" xmltv_id="OneAmericaNewsNetwork.us" site_id="82542">One America News Network</channel>
    <channel lang="en" xmltv_id="OneCaribbeanTelevision.us" site_id="20036">One Caribbean Television</channel>
    <channel lang="en" xmltv_id="OnTV4U.us" site_id="59576">OnTV4U</channel>
    <channel lang="en" xmltv_id="OprahWinfreyNetworkEast.us" site_id="70387">Oprah Winfrey Network East</channel>
    <channel lang="en" xmltv_id="OSNYaHala.ae" site_id="31538">OSN Ya Hala</channel>
    <channel lang="en" xmltv_id="OutdoorChannel.us" site_id="14776">Outdoor Channel</channel>
    <channel lang="en" xmltv_id="OuterMaxEast.us" site_id="25622">OuterMax East</channel>
    <channel lang="en" xmltv_id="OuterMaxWest.us" site_id="61174">OuterMax West</channel>
    <channel lang="en" xmltv_id="Ovation.us" site_id="15807">Ovation</channel>
    <channel lang="en" xmltv_id="OxygenEast.us" site_id="21484">Oxygen East</channel>
    <channel lang="en" xmltv_id="OxygenWest.us" site_id="21744">Oxygen West</channel>
    <channel lang="en" xmltv_id="Pac12Arizona.us" site_id="76372">Pac-12 Arizona</channel>
    <channel lang="en" xmltv_id="Pac12BayArea.us" site_id="76370">Pac-12 Bay Area</channel>
    <channel lang="en" xmltv_id="Pac12LosAngeles.us" site_id="76375">Pac-12 Los Angeles</channel>
    <channel lang="en" xmltv_id="Pac12Mountain.us" site_id="76374">Pac-12 Mountain</channel>
    <channel lang="en" xmltv_id="Pac12Networks.us" site_id="76366">Pac-12 Networks</channel>
    <channel lang="en" xmltv_id="Pac12Oregon.us" site_id="76371">Pac-12 Oregon</channel>
    <channel lang="en" xmltv_id="Pac12Washington.us" site_id="76373">Pac-12 Washington</channel>
    <channel lang="en" xmltv_id="ParamountNetworkEast.us" site_id="11163">Paramount Network East</channel>
    <channel lang="en" xmltv_id="PasionesUS.us" site_id="61776">Pasiones US</channel>
<<<<<<< HEAD
=======
    <channel lang="en" xmltv_id="ShawPayPerView1.ca" site_id="22016">Pay Per View 1</channel>
    <channel lang="en" xmltv_id="ShawPayPerView2.ca" site_id="22017">Pay Per View 2</channel>
    <channel lang="en" xmltv_id="ShawPayPerView3.ca" site_id="22018">Pay Per View 3</channel>
    <channel lang="en" xmltv_id="ShawPayPerView4.ca" site_id="22019">Pay Per View 4</channel>
    <channel lang="en" xmltv_id="ShawPayPerView5.ca" site_id="22020">Pay Per View 5</channel>
    <channel lang="en" xmltv_id="ShawPayPerView6.ca" site_id="22021">Pay Per View 6</channel>
    <channel lang="en" xmltv_id="ShawPayPerView7.ca" site_id="22022">Pay Per View 7</channel>
    <channel lang="en" xmltv_id="ShawPayPerView8.ca" site_id="22023">Pay Per View 8</channel>
>>>>>>> c20f3345
    <channel lang="en" xmltv_id="PBSEast.us" site_id="33453">PBS East (National Feed)</channel>
    <channel lang="en" xmltv_id="PBSWest.us" site_id="62271">PBS West (National Feed)</channel>
    <channel lang="en" xmltv_id="PBSKidsEasternCentral.us" site_id="101364">PBS Kids East (National Feed)</channel>
    <channel lang="en" xmltv_id="PeopleTV.us" site_id="107584">People TV</channel>
    <channel lang="en" xmltv_id="PeruMagico.pe" site_id="18869">Perú Mágico</channel>
    <channel lang="en" xmltv_id="PetsTV.us" site_id="71297">Pets.TV</channel>
    <channel lang="en" xmltv_id="PixLTV.us" site_id="70113">PixL TV</channel>
    <channel lang="en" xmltv_id="PlayboyTVLatinAmerica.us" site_id="16788">Playboy TV Latin America</channel>
    <channel lang="en" xmltv_id="PopEast.us" site_id="16715">Pop East</channel>
    <channel lang="en" xmltv_id="PopWest.us" site_id="43377">Pop West</channel>
    <channel lang="en" xmltv_id="PositivTV.us" site_id="34169">Positiv TV</channel>
    <channel lang="en" xmltv_id="PursuitChannel.us" site_id="60111">Pursuit Channel</channel>
    <channel lang="en" xmltv_id="StingrayQello.ca" site_id="113296">Qello Concerts by Stingray</channel>
    <channel lang="en" xmltv_id="Quest.us" site_id="106838">Quest</channel>
    <channel lang="en" xmltv_id="QVC.us" site_id="11069">QVC</channel>
    <channel lang="en" xmltv_id="QVC2.us" site_id="82682">QVC2</channel>
    <channel lang="en" xmltv_id="QVC3.us" site_id="101260">QVC3</channel>
    <channel lang="en" xmltv_id="RaiNews24.it" site_id="78803">Rai News 24</channel>
    <channel lang="en" xmltv_id="Reelz.us" site_id="52199">Reelz</channel>
    <channel lang="en" xmltv_id="RetroPlexEast.us" site_id="49767">RetroPlex East</channel>
    <channel lang="en" xmltv_id="RetroPlexWest.us" site_id="63179">RetroPlex West</channel>
    <channel lang="en" xmltv_id="RevenueFrontier.us" site_id="58799">Revenue Frontier</channel>
    <channel lang="en" xmltv_id="RevnTV.us" site_id="91119">Rev'n</channel>
    <channel lang="en" xmltv_id="Revolt.us" site_id="83097">Revolt</channel>
    <channel lang="en" xmltv_id="RFDTV.us" site_id="25148">RFD-TV</channel>
    <channel lang="en" xmltv_id="RootSportsNorthwest.us" site_id="11062">Root Sports Northwest</channel>
    <channel lang="en" xmltv_id="RotanaClassic.sa" site_id="31977">Rotana Classic</channel>
    <channel lang="en" xmltv_id="RotanaKhalijia.sa" site_id="31973">Rotana Khalijia</channel>
    <channel lang="en" xmltv_id="RTAmerica.us" site_id="58333">RT America</channel>
    <channel lang="en" xmltv_id="RTRPlaneta.ru" site_id="43389">RTR Planeta</channel>
    <channel lang="en" xmltv_id="SanFranciscoGovTV.us" site_id="94960">San Francisco GovTV</channel>
    <channel lang="en" xmltv_id="SanFranciscoGovTV2.us" site_id="94961">San Francisco GovTV2</channel>
    <channel lang="en" xmltv_id="SBNDomestic.us" site_id="67676">SonLife Broadcasting Network</channel>
    <channel lang="en" xmltv_id="SBSTV.kr" site_id="34085">SBS</channel>
    <channel lang="en" xmltv_id="SchlagerTV.nl" site_id="11058">Schlager TV</channel>
    <channel lang="en" xmltv_id="Science.us" site_id="16616">Science</channel>
    <channel lang="en" xmltv_id="ScreenPix.us" site_id="113001">ScreenPix</channel>
    <channel lang="en" xmltv_id="ScreenPixAction.us" site_id="113003">ScreenPix Action</channel>
    <channel lang="en" xmltv_id="ScreenPixVoices.us" site_id="113004">ScreenPix Voices</channel>
    <channel lang="en" xmltv_id="ScreenPixWesterns.us" site_id="113002">ScreenPix Westerns</channel>
    <channel lang="en" xmltv_id="SECNetwork.us" site_id="89535">SEC Network</channel>
    <channel lang="en" xmltv_id="SETInternational.tw" site_id="54253">SET International</channel>
    <channel lang="en" xmltv_id="ShepherdsChapel.us" site_id="32518">Shepherd's Chapel</channel>
    <channel lang="en" xmltv_id="ShopHQ.us" site_id="14948">ShopHQ</channel>
    <channel lang="en" xmltv_id="ShopLC.us" site_id="56032">Shop LC</channel>
    <channel lang="en" xmltv_id="ShopTV.ph" site_id="11017">Shop TV</channel>
    <channel lang="en" xmltv_id="Showtime2East.us" site_id="11116">Showtime 2 East</channel>
    <channel lang="en" xmltv_id="Showtime2West.us" site_id="16444">Showtime 2 West</channel>
    <channel lang="en" xmltv_id="ShowtimeEast.us" site_id="11115">Showtime East</channel>
    <channel lang="en" xmltv_id="ShowtimeExtremeEast.us" site_id="18086">Showtime Extreme East</channel>
    <channel lang="en" xmltv_id="ShowtimeExtremeWest.us" site_id="18164">Showtime Extreme West</channel>
    <channel lang="en" xmltv_id="ShowtimeFamilyZoneEast.us" site_id="25274">Showtime Family Zone East</channel>
    <channel lang="en" xmltv_id="ShowtimeFamilyZoneWest.us" site_id="25275">Showtime Family Zone West</channel>
    <channel lang="en" xmltv_id="ShowtimeNextEast.us" site_id="25270">Showtime Next East</channel>
    <channel lang="en" xmltv_id="ShowtimeNextWest.us" site_id="25271">Showtime Next West</channel>
    <channel lang="en" xmltv_id="ShowtimeShowcaseEast.us" site_id="16153">Showtime Showcase East</channel>
    <channel lang="en" xmltv_id="ShowtimeShowcaseWest.us" site_id="16584">Showtime Showcase West</channel>
    <channel lang="en" xmltv_id="ShowtimeWest.us" site_id="11117">Showtime West</channel>
    <channel lang="en" xmltv_id="ShowtimeWomenEast.us" site_id="25272">Showtime Women East</channel>
    <channel lang="en" xmltv_id="ShowtimeWomenWest.us" site_id="25273">Showtime Women West</channel>
    <channel lang="en" xmltv_id="ShoxBetEast.us" site_id="20622">SHOxBET East</channel>
    <channel lang="en" xmltv_id="ShoxBetWest.us" site_id="20625">SHOxBET West</channel>
    <channel lang="en" xmltv_id="SkyLinkTV.us" site_id="49492">Sky Link TV</channel>
    <channel lang="en" xmltv_id="SkyNewsArabia.ae" site_id="99085">Sky News Arabia</channel>
    <channel lang="en" xmltv_id="SkyNewsInternational.uk" site_id="114448">Sky News for US Streaming</channel>
    <channel lang="en" xmltv_id="SmartLifeStyleTV.us" site_id="88293">Smart LifeStyle TV</channel>
    <channel lang="en" xmltv_id="SmileTV.us" site_id="49208">Smile TV</channel>
    <channel lang="en" xmltv_id="SmithsonianChannelEast.us" site_id="58532">Smithsonian</channel>
    <channel lang="en" xmltv_id="SonyMix.in" site_id="80171">Sony Mix</channel>
    <channel lang="en" xmltv_id="SonyMoviesUSA.us" site_id="69091">Sony Movies</channel>
    <channel lang="en" xmltv_id="SonySABUSA.us" site_id="16030">Sony SAB TV USA</channel>
    <channel lang="en" xmltv_id="SoYummy.us" site_id="115674">So Yummy!</channel>
    <channel lang="en" xmltv_id="SpectrumOC16.us" site_id="9581">Spectrum OC16</channel>
    <channel lang="en" xmltv_id="SpectrumSportsNet.us" site_id="77375">Spectrum SportsNet</channel>
    <channel lang="en" xmltv_id="SpectrumSportsNetLA.us" site_id="87023">Spectrum SportsNet LA</channel>
    <channel lang="en" xmltv_id="SportsmanChannel.us" site_id="33930">Sportsman Channel</channel>
    <channel lang="en" xmltv_id="SportsNetNewYork.us" site_id="49603">SportsNet New York</channel>
    <channel lang="en" xmltv_id="Stadium.us" site_id="104950">Stadium</channel>
    <channel lang="en" xmltv_id="StadiumCollegeSportsAtlantic.us" site_id="26077">Stadium College Sports Atlantic</channel>
    <channel lang="en" xmltv_id="StadiumCollegeSportsCentral.us" site_id="26078">Stadium College Sports Central</channel>
    <channel lang="en" xmltv_id="StadiumCollegeSportsPacific.us" site_id="26079">Stadium College Sports Pacific</channel>
    <channel lang="en" xmltv_id="StarBharat.in" site_id="44889">Star Bharat</channel>
    <channel lang="en" xmltv_id="StartTV.us" site_id="109454">Start TV</channel>
    <channel lang="en" xmltv_id="StarzCinemaEast.us" site_id="19634">Starz Cinema East</channel>
    <channel lang="en" xmltv_id="StarzCinemaWest.us" site_id="19651">Starz Cinema West</channel>
    <channel lang="en" xmltv_id="StarzComedyEast.us" site_id="34901">Starz Comedy East</channel>
    <channel lang="en" xmltv_id="StarzComedyWest.us" site_id="34902">Starz Comedy West</channel>
    <channel lang="en" xmltv_id="StarzEast.us" site_id="12719">Starz East</channel>
    <channel lang="en" xmltv_id="StarzEdgeEast.us" site_id="16311">Starz Edge East</channel>
    <channel lang="en" xmltv_id="StarzEdgeWest.us" site_id="17129">Starz Edge West</channel>
    <channel lang="en" xmltv_id="StarzEncoreActionEast.us" site_id="14871">Starz Encore Action East</channel>
    <channel lang="en" xmltv_id="StarzEncoreActionWest.us" site_id="17124">Starz Encore Action West</channel>
    <channel lang="en" xmltv_id="StarzEncoreBlackEast.us" site_id="14870">Starz Encore Black East</channel>
    <channel lang="en" xmltv_id="StarzEncoreBlackWest.us" site_id="17130">Starz Encore Black West</channel>
    <channel lang="en" xmltv_id="StarzEncoreClassicEast.us" site_id="14764">Starz Encore Classic East</channel>
    <channel lang="en" xmltv_id="StarzEncoreClassicWest.us" site_id="17126">Starz Encore Classic West</channel>
    <channel lang="en" xmltv_id="StarzEncoreEast.us" site_id="10178">Starz Encore East</channel>
    <channel lang="en" xmltv_id="StarzEncoreFamilyEast.us" site_id="14886">Starz Encore Family East</channel>
    <channel lang="en" xmltv_id="StarzEncoreFamilyWest.us" site_id="17131">Starz Encore Family West</channel>
    <channel lang="en" xmltv_id="StarzEncoreSuspenseEast.us" site_id="14766">Starz Encore Suspense East</channel>
    <channel lang="en" xmltv_id="StarzEncoreSuspenseWest.us" site_id="17127">Starz Encore Suspense West</channel>
    <channel lang="en" xmltv_id="StarzEncoreWest.us" site_id="17125">Starz Encore West</channel>
    <channel lang="en" xmltv_id="StarzEncoreWesternsEast.us" site_id="14765">Starz Encore Westerns East</channel>
    <channel lang="en" xmltv_id="StarzEncoreWesternsWest.us" site_id="17132">Starz Encore Westerns West</channel>
    <channel lang="en" xmltv_id="StarzInBlackEast.us" site_id="16833">Starz In Black East</channel>
    <channel lang="en" xmltv_id="StarzInBlackWest.us" site_id="17123">Starz In Black West</channel>
    <channel lang="en" xmltv_id="StarzKidsFamilyEast.us" site_id="50671">Starz Kids &amp; Family East</channel>
    <channel lang="en" xmltv_id="StarzKidsFamilyWest.us" site_id="57583">Starz Kids &amp; Family West</channel>
    <channel lang="en" xmltv_id="StarzWest.us" site_id="12741">Starz West</channel>
    <channel lang="en" xmltv_id="StingrayClassica.ca" site_id="67641">Stingray Classica</channel>
    <channel lang="en" xmltv_id="StingrayClassicRock.ca" site_id="67567">Stingray Classic Rock</channel>
    <channel lang="en" xmltv_id="StingrayEasyListening.ca" site_id="67573">Stingray Easy Listening</channel>
    <channel lang="en" xmltv_id="StingrayTodaysLatinPop.ca" site_id="68639">Stingray Exitos del Momento</channel>
    <channel lang="en" xmltv_id="StingrayFlashback70s.ca" site_id="67565">Stingray Flashback 70s</channel>
    <channel lang="en" xmltv_id="StingrayGreatestHits.ca" site_id="110433">Stingray Greatest Hits</channel>
    <channel lang="en" xmltv_id="StingrayUrbanBeat.ca" site_id="67564">Stingray Hip-Hop/R&amp;B</channel>
    <channel lang="en" xmltv_id="StingrayHitList.ca" site_id="67555">Stingray Hit List</channel>
    <channel lang="en" xmltv_id="StingrayHotCountry.ca" site_id="67557">Stingray Hot Country</channel>
    <channel lang="en" xmltv_id="StingrayKaraoke.ca" site_id="110657">Stingray Karaoke</channel>
    <channel lang="en" xmltv_id="StingrayNaturescape.us" site_id="90613">Stingray Naturescape</channel>
    <channel lang="en" xmltv_id="StingrayNothinBut90s.ca" site_id="68620">Stingray Nothin' But 90's</channel>
    <channel lang="en" xmltv_id="StingrayPopAdult.ca" site_id="67558">Stingray Pop Adult</channel>
    <channel lang="en" xmltv_id="StingrayEverything80s.ca" site_id="67566">Stingray Remember the 80's</channel>
    <channel lang="en" xmltv_id="StingrayRockAlternative.ca" site_id="67568">Stingray Rock Alternative</channel>
    <channel lang="en" xmltv_id="StingraySmoothJazz.ca" site_id="67571">Stingray Smooth Jazz</channel>
    <channel lang="en" xmltv_id="StingraySoulStorm.ca" site_id="67563">Stingray Soul Storm</channel>
    <channel lang="en" xmltv_id="Studiocanal.fr" site_id="35751">StudioCanal</channel>
    <channel lang="en" xmltv_id="SundanceTVEast.us" site_id="71280">SundanceTV East</channel>
    <channel lang="en" xmltv_id="SundanceTVWest.us" site_id="78806">SundanceTV West</channel>
    <channel lang="en" xmltv_id="SyfyEast.us" site_id="58623">Syfy East</channel>
    <channel lang="en" xmltv_id="SyfyWest.us" site_id="65626">Syfy West</channel>
    <channel lang="en" xmltv_id="Tastemade.us" site_id="107076">Tastemade</channel>
    <channel lang="en" xmltv_id="TBNEast.us" site_id="14767">TBN East</channel>
    <channel lang="en" xmltv_id="TBNInspire.us" site_id="122276">TBN Inspire</channel>
    <channel lang="en" xmltv_id="TBSEast.us" site_id="58515">TBS East</channel>
    <channel lang="en" xmltv_id="TBSWest.us" site_id="67890">TBS West</channel>
    <channel lang="en" xmltv_id="TCMEast.us" site_id="12852">TCM</channel>
    <channel lang="en" xmltv_id="TCT.us" site_id="49486">TCT</channel>
    <channel lang="en" xmltv_id="TeenNickUSEast.us" site_id="59036">TeenNick</channel>
    <channel lang="en" xmltv_id="TeleHit.mx" site_id="34394">TeleHit</channel>
    <channel lang="en" xmltv_id="TelemundoEast.us" site_id="73245">Telemundo East (National Feed)</channel>
    <channel lang="en" xmltv_id="TelemundoWest.us" site_id="17983">Telemundo West (National Feed)</channel>
    <channel lang="en" xmltv_id="TelevisionDominicana.us" site_id="14996">Televisión Dominicana</channel>
    <channel lang="en" xmltv_id="TeleXitos.us" site_id="74299">TeleXitos</channel>
    <channel lang="en" xmltv_id="TennisChannel.us" site_id="33395">Tennis Channel</channel>
    <channel lang="en" xmltv_id="TheAfricaChannel.us" site_id="47472">The Africa Channel</channel>
    <channel lang="en" xmltv_id="TheCountryNetwork.us" site_id="69639">The Country Network</channel>
    <channel lang="en" xmltv_id="TheCowboyChannel.us" site_id="80597">The Cowboy Channel</channel>
    <channel lang="en" xmltv_id="TheFamilyChannelEast.us" site_id="11156">The Family Channel</channel>
    <channel lang="en" xmltv_id="TheIsraeliNetwork.il" site_id="27549">The Israeli Network</channel>
    <channel lang="en" xmltv_id="TheMovieChannelEast.us" site_id="11160">The Movie Channel East</channel>
    <channel lang="en" xmltv_id="TheMovieChannelWest.us" site_id="12509">The Movie Channel West</channel>
    <channel lang="en" xmltv_id="TheMovieChannelXtraEast.us" site_id="17663">The Movie Channel Extra East</channel>
    <channel lang="en" xmltv_id="TheMovieChannelXtraWest.us" site_id="17687">The Movie Channel Extra West</channel>
    <channel lang="en" xmltv_id="TheWeatherChannel.us" site_id="11187">The Weather Channel</channel>
    <channel lang="en" xmltv_id="TheWordNetwork.us" site_id="21781">The Word Network</channel>
    <channel lang="en" xmltv_id="ThisTV.us" site_id="61775">This TV</channel>
    <channel lang="en" xmltv_id="ThrillerMaxEast.us" site_id="18435">ThrillerMax East</channel>
    <channel lang="en" xmltv_id="ThrillerMaxWest.us" site_id="18436">ThrillerMax West</channel>
    <channel lang="en" xmltv_id="TLCEast.us" site_id="11158">TLC East</channel>
    <channel lang="en" xmltv_id="TLCWest.us" site_id="19543">TLC West</channel>
    <channel lang="en" xmltv_id="TNTEast.us" site_id="42642">TNT East</channel>
    <channel lang="en" xmltv_id="TNTWest.us" site_id="61340">TNT West</channel>
    <channel lang="en" xmltv_id="Toku.us" site_id="50914">Toku</channel>
    <channel lang="en" xmltv_id="TravelChannelEast.us" site_id="59303">The Travel Channel</channel>
    <channel lang="en" xmltv_id="Travelxp4KNorthAmerica.in" site_id="33689">Travelxp 4K North America</channel>
    <channel lang="en" xmltv_id="TrueCrimeNetwork.us" site_id="91496">True Crime Network</channel>
    <channel lang="en" xmltv_id="TruTVEast.us" site_id="10153">TruTV East</channel>
    <channel lang="en" xmltv_id="TruTVWest.us" site_id="24569">TruTV West</channel>
    <channel lang="en" xmltv_id="TUDNUS.us" site_id="77033">TUDN</channel>
    <channel lang="en" xmltv_id="TVEInternacionalAmerica.es" site_id="33227">TVE Internacional América</channel>
    <channel lang="en" xmltv_id="TVG.us" site_id="21345">TVG</channel>
    <channel lang="en" xmltv_id="TVG2.us" site_id="32258">TVG2</channel>
    <channel lang="en" xmltv_id="TVGuide.us" site_id="14781">TV Guide</channel>
    <channel lang="en" xmltv_id="TVJapan.jp" site_id="12324">TV Japan</channel>
    <channel lang="en" xmltv_id="TVK2.kr" site_id="66157">TVK2</channel>
    <channel lang="en" xmltv_id="TVLandEast.us" site_id="16123">TV Land East</channel>
    <channel lang="en" xmltv_id="TVLandWest.us" site_id="26046">TV Land West</channel>
    <channel lang="en" xmltv_id="TVOne.us" site_id="35513">TV One</channel>
    <channel lang="en" xmltv_id="TVPPolonia.pl" site_id="19134">TVP Polonia</channel>
    <channel lang="en" xmltv_id="TVW.us" site_id="40766">TVW</channel>
    <channel lang="en" xmltv_id="TyCSports.ar" site_id="16275">TyC Sports</channel>
    <channel lang="en" xmltv_id="UltraFamilia.us" site_id="80149">Ultra Familia</channel>
    <channel lang="en" xmltv_id="UniMasCentral.us" site_id="11523">UniMás Central</channel>
    <channel lang="en" xmltv_id="UniMasEast.us" site_id="29058">UniMás Este</channel>
    <channel lang="en" xmltv_id="UniMasWest.us" site_id="31541">Unimas West (National Feed)</channel>
    <channel lang="en" xmltv_id="UniversalKidsEast.us" site_id="47540">Universal Kids</channel>
    <channel lang="en" xmltv_id="UnivisionEast.us" site_id="68049">Univision East (National Feed)</channel>
    <channel lang="en" xmltv_id="UnivisionTlnovelas.us" site_id="74550">Univision Tlnovelas</channel>
    <channel lang="en" xmltv_id="UnivisionWest.us" site_id="14762">Univision West (National Feed)</channel>
    <channel lang="en" xmltv_id="UpTV.us" site_id="44940">UPtv</channel>
    <channel lang="en" xmltv_id="USANetworkEast.us" site_id="11207">USA Network East</channel>
    <channel lang="en" xmltv_id="USANetworkWest.us" site_id="11208">USA Network West</channel>
    <channel lang="en" xmltv_id="VenevisionPlus.ve" site_id="34296">Venevisión Plus</channel>
    <channel lang="en" xmltv_id="VH1USEast.us" site_id="11218">VH1 East</channel>
    <channel lang="en" xmltv_id="VH1USWest.us" site_id="16376">VH1 West</channel>
    <channel lang="en" xmltv_id="ViceTV.us" site_id="18822">Vice</channel>
    <channel lang="en" xmltv_id="ViendoMovies.us" site_id="52208">ViendoMovies</channel>
    <channel lang="en" xmltv_id="Vme.us" site_id="55250">Vme</channel>
    <channel lang="en" xmltv_id="VmeKids.us" site_id="70830">Vme Kids</channel>
    <channel lang="en" xmltv_id="VSiN.us" site_id="108970">VSiN</channel>
    <channel lang="en" xmltv_id="WeatherNation.us" site_id="72413">WeatherNation</channel>
    <channel lang="en" xmltv_id="WeTVEast.us" site_id="16409">We TV East</channel>
    <channel lang="en" xmltv_id="WeTVWest.us" site_id="54292">We TV West</channel>
    <channel lang="en" xmltv_id="Willow.us" site_id="68605">Willow</channel>
    <channel lang="en" xmltv_id="WorldHarvestTV.us" site_id="11514">World Harvest TV</channel>
    <channel lang="en" xmltv_id="WorldPokerTour.us" site_id="113372">World Poker Tour</channel>
    <channel lang="en" xmltv_id="YES2Overflow.us" site_id="17279">YES2 Overflow</channel>
    <channel lang="en" xmltv_id="YesNetwork.us" site_id="30017">YES Network</channel>
    <channel lang="en" xmltv_id="YurViewCalifornia.us" site_id="10078">YurView California</channel>
    <channel lang="en" xmltv_id="ZeeBangla.in" site_id="100075">Zee Bangla</channel>
    <channel lang="en" xmltv_id="ZeeMarathi.in" site_id="72738">Zee Marathi</channel>
    <channel lang="en" xmltv_id="ZeeSalaam.in" site_id="89707">Zee Salaam</channel>
    <channel lang="en" xmltv_id="ZeeTamil.in" site_id="90286">Zee Tamil</channel>
    <channel lang="en" xmltv_id="ZeeTVUSA.us" site_id="33377">Zee TV USA</channel>
    <channel lang="en" xmltv_id="ZeeZest.in" site_id="32345">Zee Zest</channel>
    <channel lang="en" xmltv_id="TheFirstTV.us" site_id="114934">The First</channel>
    <channel lang="en" xmltv_id="ShoutFactoryTV.us" site_id="111132">Shout Factory TV</channel>
    <channel lang="en" xmltv_id="MysteryScienceTheater3000.us" site_id="113781">Mystery Science Theater 3000</channel>
    <channel lang="en" xmltv_id="JohnnyCarsonTV.us" site_id="115370">Johnny Carson</channel>
    <channel lang="en" xmltv_id="TheCarolBurnettShow.us" site_id="122609">The Carol Burnett Show</channel>
    <channel lang="en" xmltv_id="CONtv.us" site_id="110483">CONtv</channel>
    <channel lang="en" xmltv_id="Docurama.us" site_id="110479">Docurama</channel>
    <channel lang="en" xmltv_id="ESportsTV.us" site_id="120205">ESTV</channel>
    <channel lang="en" xmltv_id="PursuitUp.us" site_id="112487">Pursuit Up</channel>
    <channel lang="en" xmltv_id="TYTNetwork.us" site_id="107478">TYT Network</channel>
  </channels>
</site>
<|MERGE_RESOLUTION|>--- conflicted
+++ resolved
@@ -1,747 +1,724 @@
-<?xml version="1.0" encoding="UTF-8"?>
-<site site="tvtv.us">
-  <channels>
-    <channel lang="en" xmltv_id="3ABNEnglish.us" site_id="10002">3ABN English</channel>
-    <channel lang="en" xmltv_id="5StarMaxEast.us" site_id="25620">5 StarMax East</channel>
-    <channel lang="en" xmltv_id="5StarMaxWest.us" site_id="61168">5 StarMax West</channel>
-    <channel lang="en" xmltv_id="AajTak.in" site_id="48512">Aaj Tak</channel>
-    <channel lang="en" xmltv_id="ABCEast.us" site_id="10003">ABC East</channel>
-    <channel lang="en" xmltv_id="ABCNews.us" site_id="113380">ABC News Live</channel>
-    <channel lang="en" xmltv_id="ACCNetwork.us" site_id="111871">ACC Network</channel>
-    <channel lang="en" xmltv_id="AccuWeather.us" site_id="56193">AccuWeather</channel>
-    <channel lang="en" xmltv_id="ActionMaxEast.us" site_id="18433">ActionMax East</channel>
-    <channel lang="en" xmltv_id="ActionMaxWest.us" site_id="18434">ActionMax West</channel>
-    <channel lang="en" xmltv_id="AdultSwimEast.us" site_id="92425">[adult swim]East</channel>
-    <channel lang="en" xmltv_id="AdultSwimWest.us" site_id="110135">[adult swim]West</channel>
-    <channel lang="en" xmltv_id="AEEast.us" site_id="51529">A&amp;E East</channel>
-    <channel lang="en" xmltv_id="AEWest.us" site_id="21760">A&amp;E West</channel>
-    <channel lang="en" xmltv_id="AlresalahTV.sa" site_id="31969">Al Resalah</channel>
-    <channel lang="en" xmltv_id="AltitudeSports.us" site_id="44263">Altitude Sports</channel>
-    <channel lang="en" xmltv_id="AMCEast.us" site_id="10021">AMC East</channel>
-    <channel lang="en" xmltv_id="AMCPlus.us" site_id="114759">AMC Plus</channel>
-    <channel lang="en" xmltv_id="AMCWest.us" site_id="31556">AMC West</channel>
-    <channel lang="en" xmltv_id="AmericanHeroesChannelUSA.us" site_id="78808">American Heroes Channel</channel>
-    <channel lang="en" xmltv_id="AmericasAuctionChannel.us" site_id="50180">America's Auction Channel</channel>
-    <channel lang="en" xmltv_id="AMP2.us" site_id="94852">AMP2</channel>
-    <channel lang="en" xmltv_id="AnimalPlanetEast.us" site_id="16331">Animal Planet East</channel>
-    <channel lang="en" xmltv_id="AnimalPlanetWest.us" site_id="50001">Animal Planet West</channel>
-    <channel lang="en" xmltv_id="ANT1Satellite.gr" site_id="16800">ANT1 Satellite</channel>
-    <channel lang="en" xmltv_id="AntennaTV.us" site_id="70248">Antenna TV</channel>
-    <channel lang="en" xmltv_id="ArirangWorld.kr" site_id="10575">Arirang World</channel>
-    <channel lang="en" xmltv_id="ARTAmerica.sa" site_id="19979">ART America</channel>
-    <channel lang="en" xmltv_id="ARYZauq.pk" site_id="70524">ARY Zauq</channel>
-    <channel lang="en" xmltv_id="Aspire.us" site_id="76126">Aspire TV</channel>
-    <channel lang="en" xmltv_id="ATTSportsNetPittsburgh.us" site_id="26028">AT&amp;T SportsNet Pittsburgh</channel>
-    <channel lang="en" xmltv_id="ATTSportsNetRockyMountain.us" site_id="96959">AT&amp;T SportsNet Rocky Mountain</channel>
-    <channel lang="en" xmltv_id="ATTSportsNetRockyMountainUtah.us" site_id="50236">AT&amp;T SportsNet Rocky Mountain Utah</channel>
-    <channel lang="en" xmltv_id="ATTSportsNetRockyMountainWest.us" site_id="11065">AT&amp;T SportsNet Rocky Mountain West</channel>
-    <channel lang="en" xmltv_id="ATTSportsNetSouthwest.us" site_id="77744">AT&amp;T SportsNet Southwest</channel>
-    <channel lang="en" xmltv_id="AWE.us" site_id="44895">AWE</channel>
-    <channel lang="en" xmltv_id="AXSTV.us" site_id="92053">AXS TV</channel>
-    <channel lang="en" xmltv_id="B4UMusicUSA.us" site_id="24465">B4U Music USA</channel>
-    <channel lang="en" xmltv_id="BabyFirst.us" site_id="50338">BabyFirst TV</channel>
-    <channel lang="en" xmltv_id="BallySportsArizona.us" site_id="102044">Bally Sports Arizona</channel>
-    <channel lang="en" xmltv_id="BallySportsArizonaPlus.us" site_id="31547">Bally Sports Arizona+</channel>
-    <channel lang="en" xmltv_id="BallySportsDetroit.us" site_id="102047">Bally Sports Detroit</channel>
-    <channel lang="en" xmltv_id="BallySportsDetroitExtra.us" site_id="69629">Bally Sports Detroit Extra</channel>
-    <channel lang="en" xmltv_id="BallySportsFlorida.us" site_id="11095">Bally Sports Florida</channel>
-    <channel lang="en" xmltv_id="BallySportsGreatLakes.us" site_id="50167">Bally Sports Great Lakes</channel>
-    <channel lang="en" xmltv_id="BallySportsIndiana.us" site_id="108165">Bally Sports Indiana</channel>
-    <channel lang="en" xmltv_id="BallySportsMidwest.us" site_id="74333">Bally Sports Midwest</channel>
-    <channel lang="en" xmltv_id="BallySportsNewOrleans.us" site_id="108162">Bally Sports New Orleans</channel>
-    <channel lang="en" xmltv_id="BallySportsNorth.us" site_id="10977">Bally Sports North</channel>
-    <channel lang="en" xmltv_id="BallySportsOhio.us" site_id="11106">Bally Sports Ohio</channel>
-    <channel lang="en" xmltv_id="BallySportsOhioPlus.us" site_id="30970">Bally Sports Ohio+</channel>
-    <channel lang="en" xmltv_id="BallySportsOklahoma.us" site_id="16056">Bally Sports Oklahoma</channel>
-    <channel lang="en" xmltv_id="BallySportsSanDiego.us" site_id="102061">Bally Sports San Diego</channel>
-    <channel lang="en" xmltv_id="BallySportsSoCal.us" site_id="102057">Bally Sports SoCal</channel>
-    <channel lang="en" xmltv_id="BallySportsSouth.us" site_id="11129">Bally Sports South</channel>
-    <channel lang="en" xmltv_id="BallySportsSoutheast.us" site_id="89889">Bally Sports Southeast</channel>
-    <channel lang="en" xmltv_id="BallySportsSoutheastGeorgia.us" site_id="10126">Bally Sports Southeast Georgia</channel>
-    <channel lang="en" xmltv_id="BallySportsSoutheastNorthCarolina.us" site_id="10127">Bally Sports Southeast North Carolina</channel>
-    <channel lang="en" xmltv_id="BallySportsSoutheastSouthCarolina.us" site_id="10130">Bally Sports Southeast South Carolina</channel>
-    <channel lang="en" xmltv_id="BallySportsSoutheastTennessee.us" site_id="71706">Bally Sports Southeast Tennessee</channel>
-    <channel lang="en" xmltv_id="BallySportsSouthwest.us" site_id="108426">Bally Sports Southwest</channel>
-    <channel lang="en" xmltv_id="BallySportsSun.us" site_id="11141">Bally Sports Sun</channel>
-    <channel lang="en" xmltv_id="BallySportsWest.us" site_id="11054">Bally Sports West</channel>
-    <channel lang="en" xmltv_id="BallySportsWisconsin.us" site_id="102069">Bally Sports Wisconsin</channel>
-    <channel lang="en" xmltv_id="Bandamax.mx" site_id="54867">Bandamax</channel>
-    <channel lang="en" xmltv_id="BBCAmericaEast.us" site_id="18332">BBC America East</channel>
-    <channel lang="en" xmltv_id="BBCAmericaWest.us" site_id="18339">BBC America West</channel>
-    <channel lang="en" xmltv_id="BBCWorldNewsNorthAmerica.uk" site_id="89690">BBC World News (North America)</channel>
-    <channel lang="en" xmltv_id="beINSportsenEspanol.us" site_id="76943">BeIn Sports en Español</channel>
-    <channel lang="en" xmltv_id="beINSportsUSA.us" site_id="76942">BeIn Sports USA</channel>
-    <channel lang="en" xmltv_id="beINSportsXtraenEspanol.us" site_id="122816">beIN Sports Xtra En Espanol</channel>
-    <channel lang="en" xmltv_id="beINSportsXtraUSA.us" site_id="113143">beIN Sports Xtra USA</channel>
-    <channel lang="en" xmltv_id="BETEast.us" site_id="10051">BET East</channel>
-    <channel lang="en" xmltv_id="BETGospel.us" site_id="16484">BET Gospel</channel>
-    <channel lang="en" xmltv_id="BETHerEast.us" site_id="14897">BET Her</channel>
-    <channel lang="en" xmltv_id="BETJams.us" site_id="30419">BET Jams</channel>
-    <channel lang="en" xmltv_id="BETSoul.us" site_id="18718">BET Soul</channel>
-    <channel lang="en" xmltv_id="BETWest.us" site_id="24483">BET West</channel>
-    <channel lang="en" xmltv_id="BigTenNetwork.us" site_id="56783">Big Ten Network</channel>
-    <channel lang="en" xmltv_id="BigTenNetworkAlternate.us" site_id="11580">Big Ten Network Alternate</channel>
-    <channel lang="en" xmltv_id="BigTenNetworkOverflow2.us" site_id="71198">Big Ten Network Overflow 2</channel>
-    <channel lang="en" xmltv_id="BigTenNetworkOverflow3.us" site_id="71200">Big Ten Network Overflow 3</channel>
-    <channel lang="en" xmltv_id="BigTenNetworkOverflow4.us" site_id="71202">Big Ten Network Overflow 4</channel>
-    <channel lang="en" xmltv_id="Blaze.us" site_id="11549">Blaze</channel>
-<<<<<<< HEAD
-    <channel lang="en" xmltv_id="BloombergTelevision.us" site_id="71799">Bloomberg TV</channel>
-=======
-    <channel lang="en" xmltv_id="BloombergTelevision.us" site_id="71799">Bloomberg Television</channel>
->>>>>>> c20f3345
-    <channel lang="en" xmltv_id="Boomerang.us" site_id="21883">Boomerang</channel>
-    <channel lang="en" xmltv_id="Bounce.us" site_id="73067">Bounce</channel>
-    <channel lang="en" xmltv_id="BravoEast.us" site_id="10057">Bravo East</channel>
-    <channel lang="en" xmltv_id="BravoWest.us" site_id="31555">Bravo West</channel>
-    <channel lang="en" xmltv_id="BrazzersTV.us" site_id="97431">Brazzers TV</channel>
-    <channel lang="en" xmltv_id="Buzzr.us" site_id="93430">Buzzr</channel>
-    <channel lang="en" xmltv_id="BYUTV.us" site_id="49128">BYU TV</channel>
-    <channel lang="en" xmltv_id="CaribVision.bb" site_id="49411">CaribVision</channel>
-    <channel lang="en" xmltv_id="CarsTV.us" site_id="71302">Cars.TV</channel>
-    <channel lang="en" xmltv_id="CartoonNetworkEast.us" site_id="60048">Cartoon Network East</channel>
-    <channel lang="en" xmltv_id="CartoonNetworkWest.us" site_id="18151">Cartoon Network West</channel>
-    <channel lang="en" xmltv_id="CatholicFaithNetwork.us" site_id="62900">Catholic Faith Network</channel>
-    <channel lang="en" xmltv_id="CBSEast.us" site_id="10098">CBS East</channel>
-    <channel lang="en" xmltv_id="CBSNews.us" site_id="104846">CBS News Live</channel>
-    <channel lang="en" xmltv_id="CBSSportsNetworkUSA.us" site_id="59250">CBS Sports Network</channel>
-    <channel lang="en" xmltv_id="CentroamericaTV.us" site_id="44448">CentroAmérica TV</channel>
-    <channel lang="en" xmltv_id="CGTNAmerica.cn" site_id="29114">CGTN America</channel>
-    <channel lang="en" xmltv_id="ChannelI.bd" site_id="14202">Channel i</channel>
-    <channel lang="en" xmltv_id="Charge.us" site_id="102148">Charge!</channel>
-    <channel lang="en" xmltv_id="Cheddar.us" site_id="109333">Cheddar News</channel>
-    <channel lang="en" xmltv_id="CineEstelar.us" site_id="62125">Cine Estelar</channel>
-    <channel lang="en" xmltv_id="CinemaxEast.us" site_id="10120">Cinemax East</channel>
-    <channel lang="en" xmltv_id="CinemaxWest.us" site_id="12508">Cinemax West</channel>
-    <channel lang="en" xmltv_id="CineSony.us" site_id="102978">Cine Sony</channel>
-    <channel lang="en" xmltv_id="Circle.us" site_id="113430">Circle</channel>
-    <channel lang="en" xmltv_id="ClassicArtsShowcase.us" site_id="16325">Classic Arts Showcase</channel>
-    <channel lang="en" xmltv_id="CleoTV.us" site_id="110288">Cleo TV</channel>
-    <channel lang="en" xmltv_id="CMTEast.us" site_id="10138">CMT East</channel>
-    <channel lang="en" xmltv_id="CMTMusic.us" site_id="18717">CMT Music</channel>
-    <channel lang="en" xmltv_id="CNBC.us" site_id="10139">CNBC</channel>
-    <channel lang="en" xmltv_id="CNBCWorld.us" site_id="26849">CNBC World</channel>
-    <channel lang="en" xmltv_id="CNN.us" site_id="58646">CNN</channel>
-    <channel lang="en" xmltv_id="CNNenEspanol.us" site_id="58631">CNN en Español</channel>
-    <channel lang="en" xmltv_id="CNNInternationalAsiaPacific.hk" site_id="40821">CNN International Asia</channel>
-    <channel lang="en" xmltv_id="CNNInternationalLatinAmerica.us" site_id="15192">CNN International Latin America</channel>
-    <channel lang="en" xmltv_id="CNNInternationalNorthAmerica.us" site_id="83110">CNN International</channel>
-    <channel lang="en" xmltv_id="ColorsBangla.in" site_id="72103">Colors Bangla</channel>
-    <channel lang="en" xmltv_id="ComedyCentralEast.us" site_id="10149">Comedy Central East</channel>
-    <channel lang="en" xmltv_id="ComedyCentralWest.us" site_id="10150">Comedy Central West</channel>
-    <channel lang="en" xmltv_id="ComedyTV.us" site_id="80740">Comedy.TV</channel>
-    <channel lang="en" xmltv_id="Comet.us" site_id="97051">Comet</channel>
-    <channel lang="en" xmltv_id="CookingChannel.us" site_id="30156">Cooking Channel</channel>
-    <channel lang="en" xmltv_id="CourtTVMystery.us" site_id="15773">Court TV Mystery</channel>
-    <channel lang="en" xmltv_id="CoziTV.us" site_id="78851">Cozi TV</channel>
-    <channel lang="en" xmltv_id="Create.us" site_id="48990">Create</channel>
-    <channel lang="en" xmltv_id="CSPAN.us" site_id="10161">C-SPAN</channel>
-    <channel lang="en" xmltv_id="CSPAN2.us" site_id="10162">C-SPAN2</channel>
-    <channel lang="en" xmltv_id="CTN.us" site_id="49128">CTN</channel>
-    <channel lang="en" xmltv_id="CuriosityChannel.us" site_id="33788">Curiosity Channel</channel>
-    <channel lang="en" xmltv_id="CWEast.us" site_id="51306">CW East</channel>
-    <channel lang="en" xmltv_id="Dabl.us" site_id="112157">Dabl</channel>
-    <channel lang="en" xmltv_id="DaystarTV.us" site_id="19026">Daystar TV</channel>
-    <channel lang="en" xmltv_id="Decades.us" site_id="91415">Decades</channel>
-<<<<<<< HEAD
-    <channel lang="en" xmltv_id="DePeliculaLatinAmerica.mx" site_id="35401">De Pelicula</channel>
-=======
-    <channel lang="en" xmltv_id="DePeliculaUS.mx" site_id="35401">De Pelicula</channel>
->>>>>>> c20f3345
-    <channel lang="en" xmltv_id="DePeliculaClasico.mx" site_id="33628">De Pelicula Clasico</channel>
-    <channel lang="en" xmltv_id="DestinationAmerica.us" site_id="16617">Destination America</channel>
-    <channel lang="en" xmltv_id="DiscoveryChannelEast.us" site_id="56905">Discovery Channel East</channel>
-    <channel lang="en" xmltv_id="DiscoveryChannelWest.us" site_id="12500">Discovery Channel West</channel>
-    <channel lang="en" xmltv_id="DiscoveryenEspanol.us" site_id="19247">Discovery Channel en Español</channel>
-    <channel lang="en" xmltv_id="DiscoveryFamilia.us" site_id="99630">Discovery Familia</channel>
-    <channel lang="en" xmltv_id="DiscoveryFamily.us" site_id="16618">Discovery Family</channel>
-<<<<<<< HEAD
-    <channel lang="en" xmltv_id="DiscoveryLife.us" site_id="16125">Discovery Life Channel</channel>
-=======
-    <channel lang="en" xmltv_id="DiscoveryLife.us" site_id="16125">Discovery Life</channel>
->>>>>>> c20f3345
-    <channel lang="en" xmltv_id="DisneyChannelEast.us" site_id="10171">Disney Channel East</channel>
-    <channel lang="en" xmltv_id="DisneyChannelWest.us" site_id="12510">Disney Channel West</channel>
-    <channel lang="en" xmltv_id="DisneyJuniorEast.us" site_id="74796">Disney Junior East</channel>
-    <channel lang="en" xmltv_id="DisneyJuniorWest.us" site_id="75003">Disney Junior West</channel>
-    <channel lang="en" xmltv_id="DisneyXDEast.us" site_id="18279">Disney XD East</channel>
-    <channel lang="en" xmltv_id="DisneyXDWest.us" site_id="18793">Disney XD West</channel>
-    <channel lang="en" xmltv_id="DoctorWho.us" site_id="120086">Classic Doctor Who</channel>
-    <channel lang="en" xmltv_id="DocuBoxHD.us" site_id="78765">DocuBox HD</channel>
-    <channel lang="en" xmltv_id="DogTV.us" site_id="82446">Dog TV</channel>
-    <channel lang="en" xmltv_id="Dream2.eg" site_id="60324">Dream 2</channel>
-    <channel lang="en" xmltv_id="Dust.au" site_id="112881">Dust</channel>
-    <channel lang="en" xmltv_id="DWDeutschPlus.de" site_id="74479">DW Deutsch+</channel>
-    <channel lang="en" xmltv_id="DWEnglish.de" site_id="43771">DW English OTA</channel>
-    <channel lang="en" xmltv_id="EEast.us" site_id="10989">E! East</channel>
-    <channel lang="en" xmltv_id="ElectricNow.us" site_id="112797">Electric Now</channel>
-    <channel lang="en" xmltv_id="Enlace.cr" site_id="20286">Enlace</channel>
-    <channel lang="en" xmltv_id="Epix2East.us" site_id="73075">Epix2 East</channel>
-    <channel lang="en" xmltv_id="EpixDriveIn.us" site_id="68409">Epix Drive-In</channel>
-    <channel lang="en" xmltv_id="EpixEast.us" site_id="65669">Epix East</channel>
-    <channel lang="en" xmltv_id="EpixHits.us" site_id="74073">Epix Hits</channel>
-    <channel lang="en" xmltv_id="EpixWest.us" site_id="66073">Epix West</channel>
-    <channel lang="en" xmltv_id="EsperanzaTV.us" site_id="65095">Esperanza TV</channel>
-    <channel lang="en" xmltv_id="ESPN.us" site_id="10179">ESPN</channel>
-    <channel lang="en" xmltv_id="ESPN2.us" site_id="45507">ESPN 2</channel>
-    <channel lang="en" xmltv_id="ESPNCollegeExtra1.us" site_id="20687">ESPN College Extra 1</channel>
-    <channel lang="en" xmltv_id="ESPNCollegeExtra2.us" site_id="20688">ESPN College Extra 2</channel>
-    <channel lang="en" xmltv_id="ESPNCollegeExtra3.us" site_id="20689">ESPN College Extra 3</channel>
-    <channel lang="en" xmltv_id="ESPNCollegeExtra4.us" site_id="20690">ESPN College Extra 4</channel>
-    <channel lang="en" xmltv_id="ESPNCollegeExtra5.us" site_id="20691">ESPN College Extra 5</channel>
-    <channel lang="en" xmltv_id="ESPNCollegeExtra6.us" site_id="20692">ESPN College Extra 6</channel>
-    <channel lang="en" xmltv_id="ESPNCollegeExtra7.us" site_id="73263">ESPN College Extra 7</channel>
-    <channel lang="en" xmltv_id="ESPNCollegeExtra8.us" site_id="73264">ESPN College Extra 8</channel>
-    <channel lang="en" xmltv_id="ESPNDeportes.us" site_id="25595">ESPN Deportes</channel>
-    <channel lang="en" xmltv_id="ESPNews.us" site_id="59976">ESPNEWS</channel>
-    <channel lang="en" xmltv_id="ESPNU.us" site_id="45654">ESPNU</channel>
-    <channel lang="en" xmltv_id="EstrellaTVEast.us" site_id="65064">Estrella TV</channel>
-    <channel lang="en" xmltv_id="EsTV.us" site_id="14987">ES.TV</channel>
-    <channel lang="en" xmltv_id="ETLive.us" site_id="110291">Entertainment Tonight Live</channel>
-    <channel lang="en" xmltv_id="ETTVAmerica.tw" site_id="10487">ETTV America</channel>
-    <channel lang="en" xmltv_id="ETTVChina.tw" site_id="10488">ETTV China</channel>
-    <channel lang="en" xmltv_id="ETTVDrama.tw" site_id="35271">ETTV Drama</channel>
-    <channel lang="en" xmltv_id="ETTVGlobal.tw" site_id="35277">ETTV Global</channel>
-    <channel lang="en" xmltv_id="ETTVNews.tw" site_id="35273">ETTV News</channel>
-    <channel lang="en" xmltv_id="EuronewsEnglish.fr" site_id="2121">Euronews English</channel>
-    <channel lang="en" xmltv_id="EuronewsFrench.fr" site_id="3900">Euronews Français</channel>
-    <channel lang="en" xmltv_id="EWest.us" site_id="91579">E! West</channel>
-    <channel lang="en" xmltv_id="EWTNUS.us" site_id="10183">EWTN</channel>
-    <channel lang="en" xmltv_id="WildBrainTV.ca" site_id="10176">Family CHRGD</channel>
-    <channel lang="en" xmltv_id="FETV.us" site_id="73413">FETV</channel>
-    <channel lang="en" xmltv_id="FlixEast.us" site_id="10201">Flix East</channel>
-    <channel lang="en" xmltv_id="FlixWest.us" site_id="16575">Flix West</channel>
-    <channel lang="en" xmltv_id="FolkTV.us" site_id="33640">Folk TV</channel>
-    <channel lang="en" xmltv_id="FoodNetworkEast.us" site_id="12574">Food Network East</channel>
-    <channel lang="en" xmltv_id="FoodNetworkWest.us" site_id="33648">Food Network West</channel>
-    <channel lang="en" xmltv_id="FoxBusiness.us" site_id="58649">Fox Business</channel>
-    <channel lang="en" xmltv_id="FoxDeportes.us" site_id="15377">Fox Deportes</channel>
-    <channel lang="en" xmltv_id="FoxEast.us" site_id="10212">Fox East</channel>
-    <channel lang="en" xmltv_id="FoxNewsChannel.us" site_id="60179">FOX News</channel>
-    <channel lang="en" xmltv_id="LiveNOWfromFOX.us" site_id="119219">LiveNow From FOX</channel>
-    <channel lang="en" xmltv_id="FoxSoccerPlus.us" site_id="66879">Fox Soccer Plus</channel>
-    <channel lang="en" xmltv_id="FoxSports1.us" site_id="82547">Fox Sports 1</channel>
-    <channel lang="en" xmltv_id="FoxSports2.us" site_id="59305">Fox Sports 2</channel>
-    <channel lang="en" xmltv_id="FoxWeather.us" site_id="121307">FOX Weather</channel>
-    <channel lang="en" xmltv_id="France24English.fr" site_id="70130">France 24 English</channel>
-    <channel lang="en" xmltv_id="FreeformEast.us" site_id="10093">Freeform East</channel>
-    <channel lang="en" xmltv_id="FreeformWest.us" site_id="12499">Freeform West</channel>
-    <channel lang="en" xmltv_id="FreeSpeechTV.us" site_id="16220">Free Speech TV</channel>
-    <channel lang="en" xmltv_id="FuseEast.us" site_id="14929">Fuse East</channel>
-    <channel lang="en" xmltv_id="FuseWest.us" site_id="61483">Fuse West</channel>
-    <channel lang="en" xmltv_id="Fusion.us" site_id="83173">Fusion</channel>
-    <channel lang="en" xmltv_id="FXEast.us" site_id="14321">FX East</channel>
-    <channel lang="en" xmltv_id="FXMovieChannel.us" site_id="70253">FX Movie Channel</channel>
-    <channel lang="en" xmltv_id="FXWest.us" site_id="14753">FX West</channel>
-    <channel lang="en" xmltv_id="FXXEast.us" site_id="17927">FXX East</channel>
-    <channel lang="en" xmltv_id="FXXWest.us" site_id="82570">FXX West</channel>
-    <channel lang="en" xmltv_id="FYIEast.us" site_id="16834">FYI East</channel>
-    <channel lang="en" xmltv_id="FYIWest.us" site_id="92371">FYI West</channel>
-    <channel lang="en" xmltv_id="GalavisionEast.us" site_id="10222">Galavisión Este</channel>
-    <channel lang="en" xmltv_id="GalavisionWest.us" site_id="18350">Galavisión Oeste</channel>
-    <channel lang="en" xmltv_id="GameShowCentral.us" site_id="116474">Game Show Central</channel>
-    <channel lang="en" xmltv_id="GameShowNetworkEast.us" site_id="14909">Game Show Network East</channel>
-    <channel lang="en" xmltv_id="GameShowNetworkWest.us" site_id="44382">Game Show Network West</channel>
-    <channel lang="en" xmltv_id="GEBAmerica.us" site_id="18999">GEB America</channel>
-    <channel lang="en" xmltv_id="GemShoppingNetwork.us" site_id="26643">Gem Shopping Network</channel>
-    <channel lang="en" xmltv_id="GetTV.us" site_id="82563">GetTV</channel>
-    <channel lang="en" xmltv_id="GMALifeTV.ph" site_id="60152">GMA Life TV</channel>
-    <channel lang="en" xmltv_id="GMANewsTV.ph" site_id="75448">GMA News</channel>
-    <channel lang="en" xmltv_id="GMAPinoyTV.ph" site_id="46463">GMA Pinoy TV</channel>
-    <channel lang="en" xmltv_id="GodTVUS.us" site_id="52697">GodTV</channel>
-    <channel lang="en" xmltv_id="GolfChannel.us" site_id="61854">Golf Channel</channel>
-    <channel lang="en" xmltv_id="GolTV.us" site_id="32161">Gol TV</channel>
-    <channel lang="en" xmltv_id="GolTVSpanish.us" site_id="33691">GolTV English</channel>
-    <channel lang="en" xmltv_id="GreatAmericanCountry.us" site_id="16062">Great American Country</channel>
-    <channel lang="en" xmltv_id="Grit.us" site_id="89922">Grit</channel>
-    <channel lang="en" xmltv_id="HallmarkChannelEast.us" site_id="11221">Hallmark Channel East</channel>
-    <channel lang="en" xmltv_id="HallmarkChannelWest.us" site_id="19933">Hallmark Channel West</channel>
-    <channel lang="en" xmltv_id="HallmarkDrama.us" site_id="105723">Hallmark Drama</channel>
-    <channel lang="en" xmltv_id="HallmarkMoviesMysteriesEast.us" site_id="61522">Hallmark Movies &amp; Mysteries East</channel>
-    <channel lang="en" xmltv_id="HallmarkMoviesMysteriesWest.us" site_id="66394">Hallmark Movies &amp; Mysteries West</channel>
-    <channel lang="en" xmltv_id="HBO2East.us" site_id="10241">HBO2 East</channel>
-    <channel lang="en" xmltv_id="HBO2West.us" site_id="10242">HBO2 West</channel>
-    <channel lang="en" xmltv_id="HBOComedyEast.us" site_id="18429">HBO Comedy East</channel>
-    <channel lang="en" xmltv_id="HBOComedyWest.us" site_id="18430">HBO Comedy West</channel>
-    <channel lang="en" xmltv_id="HBOEast.us" site_id="10240">HBO East</channel>
-    <channel lang="en" xmltv_id="HBOFamilyEast.us" site_id="16585">HBO Family East</channel>
-    <channel lang="en" xmltv_id="HBOFamilyLatinAmerica.us" site_id="32933">HBO Family Latinoamérica</channel>
-    <channel lang="en" xmltv_id="HBOFamilyWest.us" site_id="16619">HBO Family West</channel>
-    <channel lang="en" xmltv_id="HBOSignatureEast.us" site_id="10243">HBO Signature East</channel>
-    <channel lang="en" xmltv_id="HBOSignatureWest.us" site_id="16576">HBO Signature West</channel>
-    <channel lang="en" xmltv_id="HBOWest.us" site_id="10244">HBO West</channel>
-    <channel lang="en" xmltv_id="HBOZoneEast.us" site_id="18431">HBO Zone East</channel>
-    <channel lang="en" xmltv_id="HBOZoneWest.us" site_id="18432">HBO Zone West</channel>
-    <channel lang="en" xmltv_id="HDNetMovies.us" site_id="33668">HDNet Movies</channel>
-    <channel lang="en" xmltv_id="HeartlandEast.us" site_id="121952">Heartland</channel>
-    <channel lang="en" xmltv_id="HeroesIcons.us" site_id="81349">Heroes &amp; Icons</channel>
-    <channel lang="en" xmltv_id="HeroesIconsEast.us" site_id="81349">Heroes &amp; Icons East</channel>
-    <channel lang="en" xmltv_id="HGTVEast.us" site_id="14902">HGTV East</channel>
-    <channel lang="en" xmltv_id="HGTVWest.us" site_id="34215">HGTV West</channel>
-    <channel lang="en" xmltv_id="HillsongChannel.us" site_id="29328">Hillsong Channel</channel>
-    <channel lang="en" xmltv_id="HistoryEast.us" site_id="57708">History East</channel>
-<<<<<<< HEAD
-    <channel lang="en" xmltv_id="HistoryenEspanol.us" site_id="105678">History en Español East</channel>
-=======
-    <channel lang="en" xmltv_id="HistoryenEspanol.us" site_id="105678">History en Español</channel>
->>>>>>> c20f3345
-    <channel lang="en" xmltv_id="HistoryWest.us" site_id="88545">History West</channel>
-    <channel lang="en" xmltv_id="HITN.us" site_id="17142">HITN</channel>
-    <channel lang="en" xmltv_id="HLN.us" site_id="10145">HLN</channel>
-    <channel lang="en" xmltv_id="HopeChannel.us" site_id="49266">Hope Channel</channel>
-    <channel lang="en" xmltv_id="HSN.us" site_id="10269">HSN</channel>
-    <channel lang="en" xmltv_id="HSN2.us" site_id="10270">HSN2</channel>
-    <channel lang="en" xmltv_id="HTV.us" site_id="15969">HTV</channel>
-    <channel lang="en" xmltv_id="HumTV.pk" site_id="66899">Hum TV</channel>
-    <channel lang="en" xmltv_id="I24NewsEnglish.il" site_id="87376">i24 News English</channel>
-    <channel lang="en" xmltv_id="IFCEast.us" site_id="14873">IFC East</channel>
-    <channel lang="en" xmltv_id="IFCFilmsPicks.us" site_id="115677">IFC Film Picks</channel>
-    <channel lang="en" xmltv_id="IFCWest.us" site_id="61866">IFC West</channel>
-    <channel lang="en" xmltv_id="ImpactNetwork.us" site_id="71798">Impact Network</channel>
-    <channel lang="en" xmltv_id="IndiePlexEast.us" site_id="49751">IndiePlex East</channel>
-    <channel lang="en" xmltv_id="IndiePlexWest.us" site_id="63181">IndiePlex West</channel>
-    <channel lang="en" xmltv_id="INSP.us" site_id="11066">INSP</channel>
-    <channel lang="en" xmltv_id="InvestigationDiscoveryEast.us" site_id="16615">Investigation Discovery East</channel>
-    <channel lang="en" xmltv_id="InvestigationDiscoveryWest.us" site_id="80302">Investigation Discovery West</channel>
-    <channel lang="en" xmltv_id="IONPlusEast.us" site_id="55241">ION Plus East</channel>
-    <channel lang="en" xmltv_id="IONTVEast.us" site_id="18633">ION TV East</channel>
-    <channel lang="en" xmltv_id="IVC.ve" site_id="18867">IVC</channel>
-    <channel lang="en" xmltv_id="JayaPlus.in" site_id="67068">Jaya Plus</channel>
-    <channel lang="en" xmltv_id="JBS.us" site_id="74978">JBS</channel>
-    <channel lang="en" xmltv_id="JewelryTV.us" site_id="16604">Jewelry TV</channel>
-    <channel lang="en" xmltv_id="JewishLifeTelevision.us" site_id="60165">Jewish Life Television</channel>
-    <channel lang="en" xmltv_id="KanalDRomania.ro" site_id="73590">Kanal D</channel>
-    <channel lang="en" xmltv_id="Laff.us" site_id="92091">Laff</channel>
-    <channel lang="en" xmltv_id="LawCrime.us" site_id="109553">Law &amp; Crime</channel>
-    <channel lang="en" xmltv_id="LifetimeEast.us" site_id="60150">Lifetime East</channel>
-    <channel lang="en" xmltv_id="LifetimeMoviesEast.us" site_id="18480">LMN East</channel>
-    <channel lang="en" xmltv_id="LifetimeMoviesWest.us" site_id="19192">LMN West</channel>
-    <channel lang="en" xmltv_id="LifetimeRealWomen.us" site_id="29612">Lifetime Real Women East</channel>
-    <channel lang="en" xmltv_id="LifetimeWest.us" site_id="10919">Lifetime West</channel>
-    <channel lang="en" xmltv_id="LinkTV.us" site_id="21450">Link TV</channel>
-    <channel lang="en" xmltv_id="LivingFaithTV.us" site_id="58595">Living Faith TV</channel>
-    <channel lang="en" xmltv_id="LogoEast.us" site_id="46762">Logo East</channel>
-    <channel lang="en" xmltv_id="LogoWest.us" site_id="46947">Logo West</channel>
-    <channel lang="en" xmltv_id="LonghornNetwork.us" site_id="76219">Longhorn Network</channel>
-    <channel lang="en" xmltv_id="MagnoliaNetworkEast.us" site_id="67375">Magnolia Network East</channel>
-    <channel lang="en" xmltv_id="MarqueeSportsNetwork.us" site_id="113776">Marquee Sports Network</channel>
-    <channel lang="en" xmltv_id="MASN.us" site_id="46817">MASN</channel>
-    <channel lang="en" xmltv_id="MASN2.us" site_id="55433">MASN2</channel>
-    <channel lang="en" xmltv_id="MAVTV.us" site_id="45169">MavTV</channel>
-    <channel lang="en" xmltv_id="MBCAmerica.us" site_id="50270">MBC America</channel>
-    <channel lang="en" xmltv_id="MCAETTV.us" site_id="12630">MCAETv</channel>
-    <channel lang="en" xmltv_id="MediasetItalia.it" site_id="69529">Mediaset Italia</channel>
-    <channel lang="en" xmltv_id="MegaTV.us" site_id="58698">Mega TV</channel>
-    <channel lang="en" xmltv_id="MelodyAflam.eg" site_id="90639">Melody Aflam</channel>
-    <channel lang="en" xmltv_id="MelodyDrama.eg" site_id="10465">Melody Drama</channel>
-    <channel lang="en" xmltv_id="MelodyHits.eg" site_id="10471">Melody Hits</channel>
-    <channel lang="en" xmltv_id="MeTV.us" site_id="70436">MeTV</channel>
-    <channel lang="en" xmltv_id="MezzoLiveHD.fr" site_id="115902">Mezzo Live HD</channel>
-    <channel lang="en" xmltv_id="MGMHDUSA.us" site_id="58530">MGM HD</channel>
-    <channel lang="en" xmltv_id="MilitaryHistory.us" site_id="48999">Military History Channel</channel>
-    <channel lang="en" xmltv_id="MLBExtraInnings1.us" site_id="75674">MLB Extra Innings 1</channel>
-    <channel lang="en" xmltv_id="MLBExtraInnings10.us" site_id="60887">MLB Extra Innings 10</channel>
-    <channel lang="en" xmltv_id="MLBExtraInnings2.us" site_id="60878">MLB Extra Innings 2</channel>
-    <channel lang="en" xmltv_id="MLBExtraInnings3.us" site_id="60879">MLB Extra Innings 3</channel>
-    <channel lang="en" xmltv_id="MLBExtraInnings4.us" site_id="60880">MLB Extra Innings 4</channel>
-    <channel lang="en" xmltv_id="MLBExtraInnings5.us" site_id="60881">MLB Extra Innings 5</channel>
-    <channel lang="en" xmltv_id="MLBExtraInnings6.us" site_id="60882">MLB Extra Innings 6</channel>
-    <channel lang="en" xmltv_id="MLBExtraInnings7.us" site_id="60883">MLB Extra Innings 7</channel>
-    <channel lang="en" xmltv_id="MLBExtraInnings8.us" site_id="60884">MLB Extra Innings 8</channel>
-    <channel lang="en" xmltv_id="MLBExtraInnings9.us" site_id="60885">MLB Extra Innings 9</channel>
-    <channel lang="en" xmltv_id="MLBNetwork.us" site_id="62079">MLB Network</channel>
-    <channel lang="en" xmltv_id="MLBStrikeZone.us" site_id="80404">MLB Strike Zone</channel>
-    <channel lang="en" xmltv_id="MNTEast.us" site_id="51307">MNT East</channel>
-    <channel lang="en" xmltv_id="MoreMaxEast.us" site_id="10121">MoreMax East</channel>
-    <channel lang="en" xmltv_id="MoreMaxWest.us" site_id="16620">MoreMax West</channel>
-    <channel lang="en" xmltv_id="Motortrend.us" site_id="31046">Motortrend</channel>
-    <channel lang="en" xmltv_id="MovieMaxEast.us" site_id="25621">MovieMax East</channel>
-    <channel lang="en" xmltv_id="MovieMaxWest.us" site_id="61166">MovieMax West</channel>
-    <channel lang="en" xmltv_id="MoviePlexEast.us" site_id="15295">MoviePlex East</channel>
-    <channel lang="en" xmltv_id="MoviePlexWest.us" site_id="17128">MoviePlex West</channel>
-    <channel lang="en" xmltv_id="Movies.us" site_id="81275">Movies!</channel>
-    <channel lang="en" xmltv_id="MSG.us" site_id="10979">MSG</channel>
-    <channel lang="en" xmltv_id="MSG2.us" site_id="10980">MSG2</channel>
-    <channel lang="en" xmltv_id="MSGPlus.us" site_id="11105">MSG Plus</channel>
-    <channel lang="en" xmltv_id="MSGWesternNewYork.us" site_id="83514">MSG Western NY (MSG Feed 3 Buffalo)</channel>
-    <channel lang="en" xmltv_id="MSNBC.us" site_id="16300">MSNBC</channel>
-    <channel lang="en" xmltv_id="MTV2East.us" site_id="16361">MTV2 East</channel>
-    <channel lang="en" xmltv_id="MTV2West.us" site_id="48129">MTV2 West</channel>
-    <channel lang="en" xmltv_id="MTVClassicEast.us" site_id="22561">MTV Classic East</channel>
-    <channel lang="en" xmltv_id="MTVClassicWest.us" site_id="59054">MTV Classic West</channel>
-    <channel lang="en" xmltv_id="MTVEast.us" site_id="10986">MTV East</channel>
-    <channel lang="en" xmltv_id="MTVLiveUS.us" site_id="49141">MTV Live</channel>
-    <channel lang="en" xmltv_id="MTVLive.uk" site_id="66419">MTV Live (International)</channel>
-    <channel lang="en" xmltv_id="MTVTr3sEast.us" site_id="18715">MTV Tr3s East</channel>
-    <channel lang="en" xmltv_id="MTVTr3sWest.us" site_id="55928">MTV Tr3s West</channel>
-    <channel lang="en" xmltv_id="MTVU.us" site_id="44228">MTV U</channel>
-    <channel lang="en" xmltv_id="MusicChoice70s.us" site_id="19326">Music Choice 70s</channel>
-    <channel lang="en" xmltv_id="MusicChoice80s.us" site_id="24405">Music Choice 80s</channel>
-    <channel lang="en" xmltv_id="MusicChoice90s.us" site_id="19336">Music Choice 90s</channel>
-    <channel lang="en" xmltv_id="MusicChoiceAlternative.us" site_id="19310">Music Choice Alternative</channel>
-    <channel lang="en" xmltv_id="MusicChoiceClassicRock.us" site_id="19311">Music Choice Classic Rock</channel>
-    <channel lang="en" xmltv_id="MusicChoiceCountryHits.us" site_id="19342">Music Choice Country Hits</channel>
-    <channel lang="en" xmltv_id="MusicChoiceDanceEDM.us" site_id="76302">Music Choice Dance/EDM</channel>
-    <channel lang="en" xmltv_id="MusicChoiceGospel.us" site_id="26229">Music Choice Gospel</channel>
-    <channel lang="en" xmltv_id="MusicChoiceHipHopandRB.us" site_id="26230">Music Choice Hip-Hop and R&amp;B</channel>
-    <channel lang="en" xmltv_id="MusicChoiceHitList.us" site_id="19313">Music Choice Hit List</channel>
-    <channel lang="en" xmltv_id="MusicChoiceIndie.us" site_id="19332">Music Choice Indie</channel>
-    <channel lang="en" xmltv_id="MusicChoiceJazz.us" site_id="19357">Music Choice Jazz</channel>
-    <channel lang="en" xmltv_id="MusicChoiceKidzOnly.us" site_id="19330">Music Choice Kids Only!</channel>
-    <channel lang="en" xmltv_id="MusicChoiceLoveSongs.us" site_id="19314">Music Choice Love Songs</channel>
-    <channel lang="en" xmltv_id="MusicChoiceMax.us" site_id="19346">Music Choice Max</channel>
-    <channel lang="en" xmltv_id="MusicChoiceMetal.us" site_id="31030">Music Choice Metal</channel>
-    <channel lang="en" xmltv_id="MusicChoiceMexicana.us" site_id="19320">Music Choice Mexicana</channel>
-    <channel lang="en" xmltv_id="MusicChoiceMusicUrbana.us" site_id="24382">Music Choice Musica Urbana</channel>
-    <channel lang="en" xmltv_id="MusicChoicePopCountry.us" site_id="19325">Music Choice Pop &amp; Country</channel>
-    <channel lang="en" xmltv_id="MusicChoicePopHits.us" site_id="43335">Music Choice Pop Hits</channel>
-    <channel lang="en" xmltv_id="MusicChoicePopLatino.us" site_id="24380">Music Choice Pop Latino</channel>
-    <channel lang="en" xmltv_id="MusicChoiceRap.us" site_id="24378">Music Choice Rap</channel>
-    <channel lang="en" xmltv_id="MusicChoiceRBClassics.us" site_id="19344">Music Choice R&amp;B Classics</channel>
-    <channel lang="en" xmltv_id="MusicChoiceRBSoul.us" site_id="26250">Music Choice R&amp;B Soul</channel>
-    <channel lang="en" xmltv_id="MusicChoiceReggae.us" site_id="26221">Music Choice Reggae</channel>
-    <channel lang="en" xmltv_id="MusicChoiceRock.us" site_id="19312">Music Choice Rock</channel>
-    <channel lang="en" xmltv_id="MusicChoiceSmoothJazz.us" site_id="19362">Music Choice Smooth Jazz</channel>
-    <channel lang="en" xmltv_id="MusicChoiceSoftRock.us" site_id="19315">Music Choice Soft Rock</channel>
-    <channel lang="en" xmltv_id="MusicChoiceTeenBeats.us" site_id="19327">Music Choice Teen Beats</channel>
-    <channel lang="en" xmltv_id="MusicChoiceThrowbackJamz.us" site_id="26232">Music Choice Throwback Jamz</channel>
-    <channel lang="en" xmltv_id="MusicChoiceTodaysCountry.us" site_id="26248">Music Choice Today's Country</channel>
-    <channel lang="en" xmltv_id="MusicChoiceToddlerTunes.us" site_id="19329">Music Choice Toddler Tunes</channel>
-    <channel lang="en" xmltv_id="MusicChoiceTropicales.us" site_id="19335">Music Choice Tropicales</channel>
-    <channel lang="en" xmltv_id="MusicChoiceY2K.us" site_id="26228">Music Choice Y2K</channel>
-    <channel lang="en" xmltv_id="MyDestinationTV.us" site_id="71303">MyDestination.TV</channel>
-    <channel lang="en" xmltv_id="NASATVUHD.us" site_id="34466">NASA TV UHD</channel>
-    <channel lang="en" xmltv_id="NatGeoMundo.us" site_id="117788">Nat Geo Mundo</channel>
-    <channel lang="en" xmltv_id="NationalGeographicEast.us" site_id="49438">National Geographic East</channel>
-    <channel lang="en" xmltv_id="NationalGeographicWest.us" site_id="71601">National Geographic West</channel>
-<<<<<<< HEAD
-    <channel lang="en" xmltv_id="NationalGeographicWildEast.us" site_id="56425">National Geographic Wild</channel>
-=======
-    <channel lang="en" xmltv_id="NationalGeographicWild.us" site_id="56425">National Geographic Wild</channel>
-    <channel lang="en" xmltv_id="NBALeaguePass1.us" site_id="20810">NBA League Pass 1</channel>
-    <channel lang="en" xmltv_id="NBALeaguePass10.us" site_id="21115">NBA League Pass 10</channel>
-    <channel lang="en" xmltv_id="NBALeaguePass2.us" site_id="20811">NBA League Pass 2</channel>
-    <channel lang="en" xmltv_id="NBALeaguePass3.us" site_id="20812">NBA League Pass 3</channel>
-    <channel lang="en" xmltv_id="NBALeaguePass4.us" site_id="21044">NBA League Pass 4</channel>
-    <channel lang="en" xmltv_id="NBALeaguePass5.us" site_id="21045">NBA League Pass 5</channel>
-    <channel lang="en" xmltv_id="NBALeaguePass6.us" site_id="21046">NBA League Pass 6</channel>
-    <channel lang="en" xmltv_id="NBALeaguePass7.us" site_id="21047">NBA League Pass 7</channel>
-    <channel lang="en" xmltv_id="NBALeaguePass8.us" site_id="21048">NBA League Pass 8</channel>
-    <channel lang="en" xmltv_id="NBALeaguePass9.us" site_id="21049">NBA League Pass 9</channel>
->>>>>>> c20f3345
-    <channel lang="en" xmltv_id="NBATV.us" site_id="32281">NBA TV</channel>
-    <channel lang="en" xmltv_id="NBCEast.us" site_id="10991">NBC East</channel>
-    <channel lang="en" xmltv_id="NBCLX.us" site_id="114278">NBCLX (National)</channel>
-    <channel lang="en" xmltv_id="NBCNewsNow.us" site_id="114174">NBC News Now</channel>
-    <channel lang="en" xmltv_id="NBCSportsBayArea.us" site_id="11109">NBC Sports Bay Area</channel>
-    <channel lang="en" xmltv_id="NBCSportsBoston.us" site_id="11104">NBC Sports Boston</channel>
-    <channel lang="en" xmltv_id="NBCSportsCalifornia.us" site_id="44917">NBC Sports California</channel>
-    <channel lang="en" xmltv_id="NBCSportsChicago.us" site_id="44447">NBC Sports Chicago</channel>
-    <channel lang="en" xmltv_id="NBCSportsChicagoPlus.us" site_id="45948">NBC Sports Chicago Plus</channel>
-    <channel lang="en" xmltv_id="NBCSportsChicagoPlus2.us" site_id="55875">NBC Sports Chicago Plus 2</channel>
-    <channel lang="en" xmltv_id="NBCSportsPhiladelphia.us" site_id="17596">NBC Sports Philadelphia</channel>
-    <channel lang="en" xmltv_id="NBCSportsPhiladelphiaPlus.us" site_id="10977">NBC Sports Philadelphia+</channel>
-    <channel lang="en" xmltv_id="NBCSportsWashington.us" site_id="10271">NBC Sports Washington</channel>
-    <channel lang="en" xmltv_id="NBCUniversoEast.us" site_id="91588">NBC Universo East</channel>
-    <channel lang="en" xmltv_id="NBCUniversoWest.us" site_id="91880">NBC Universo West</channel>
-    <channel lang="en" xmltv_id="NDTV24x7.in" site_id="48836">NDTV 24x7</channel>
-    <channel lang="en" xmltv_id="NDTVGoodTimes.in" site_id="63360">NDTV Good Times</channel>
-    <channel lang="en" xmltv_id="NECN.us" site_id="11000">NECN</channel>
-    <channel lang="en" xmltv_id="NESN.us" site_id="10996">NESN</channel>
-    <channel lang="en" xmltv_id="NESNPlus.us" site_id="63516">NESN Plus</channel>
-    <channel lang="en" xmltv_id="News12Bronx.us" site_id="18580">News12 Bronx</channel>
-    <channel lang="en" xmltv_id="News12Brooklyn.us" site_id="46292">News12 Brooklyn</channel>
-    <channel lang="en" xmltv_id="News12Conneticut.us" site_id="27512">News12 Conneticut</channel>
-    <channel lang="en" xmltv_id="News12HudsonValley.us" site_id="46640">News12 Hudson Valley</channel>
-    <channel lang="en" xmltv_id="News12LongIsland.us" site_id="10999">News12 Long Island</channel>
-    <channel lang="en" xmltv_id="News12NewJersey.us" site_id="16143">News12 New Jersey</channel>
-    <channel lang="en" xmltv_id="News12Westchester.us" site_id="12309">News12 Westchester</channel>
-    <channel lang="en" xmltv_id="NewsmaxTV.us" site_id="58320">Newsmax TV</channel>
-    <channel lang="en" xmltv_id="NewsNationEast.us" site_id="91096">NewsNation East</channel>
-    <channel lang="en" xmltv_id="NewsNet.us" site_id="92205">Newsnet</channel>
-    <channel lang="en" xmltv_id="Newsy.us" site_id="96827">Newsy</channel>
-    <channel lang="en" xmltv_id="NFLNetwork.us" site_id="102790">NFL Network</channel>
-    <channel lang="en" xmltv_id="NFLRedZone.us" site_id="89351">NFL Red Zone</channel>
-    <channel lang="en" xmltv_id="NHKWorldJapan.jp" site_id="59155">NHK World (US-National)</channel>
-    <channel lang="en" xmltv_id="NHLCenterIce1.us" site_id="50135">NHL Center Ice 1</channel>
-    <channel lang="en" xmltv_id="NHLCenterIce10.us" site_id="83060">NHL Center Ice 10</channel>
-    <channel lang="en" xmltv_id="NHLCenterIce2.us" site_id="50136">NHL Center Ice 2</channel>
-    <channel lang="en" xmltv_id="NHLCenterIce3.us" site_id="50137">NHL Center Ice 3</channel>
-    <channel lang="en" xmltv_id="NHLCenterIce4.us" site_id="50138">NHL Center Ice 4</channel>
-    <channel lang="en" xmltv_id="NHLCenterIce5.us" site_id="50139">NHL Center Ice 5</channel>
-    <channel lang="en" xmltv_id="NHLCenterIce6.us" site_id="50140">NHL Center Ice 6</channel>
-    <channel lang="en" xmltv_id="NHLCenterIce7.us" site_id="54348">NHL Center Ice 7</channel>
-    <channel lang="en" xmltv_id="NHLCenterIce8.us" site_id="54349">NHL Center Ice 8</channel>
-    <channel lang="en" xmltv_id="NHLCenterIce9.us" site_id="83059">NHL Center Ice 9</channel>
-    <channel lang="en" xmltv_id="NHLNetwork.us" site_id="58570">NHL Network</channel>
-    <channel lang="en" xmltv_id="NickelodeonEast.us" site_id="11006">Nickelodeon East</channel>
-    <channel lang="en" xmltv_id="NickelodeonWest.us" site_id="11007">Nickelodeon West</channel>
-    <channel lang="en" xmltv_id="NickJrEast.us" site_id="19211">Nick Jr East</channel>
-    <channel lang="en" xmltv_id="NickJrWest.us" site_id="77996">Nick Jr West</channel>
-    <channel lang="en" xmltv_id="NickMusic.us" site_id="90209">NickMusic</channel>
-    <channel lang="en" xmltv_id="NicktoonsEast.us" site_id="30420">Nicktoons East</channel>
-    <channel lang="en" xmltv_id="NicktoonsWest.us" site_id="91718">Nicktoons West</channel>
-    <channel lang="en" xmltv_id="NRBTV.us" site_id="49097">NRBTV</channel>
-    <channel lang="en" xmltv_id="NTDTVEast.us" site_id="11253">NTD TV</channel>
-    <channel lang="en" xmltv_id="NTV.bd" site_id="80160">NTV</channel>
-    <channel lang="en" xmltv_id="NuestraVision.us" site_id="106819">Nuestra Visión</channel>
-    <channel lang="en" xmltv_id="OlympicChannel.es" site_id="104089">Olympic Channel</channel>
-    <channel lang="en" xmltv_id="OneAmericaNewsNetwork.us" site_id="82542">One America News Network</channel>
-    <channel lang="en" xmltv_id="OneCaribbeanTelevision.us" site_id="20036">One Caribbean Television</channel>
-    <channel lang="en" xmltv_id="OnTV4U.us" site_id="59576">OnTV4U</channel>
-    <channel lang="en" xmltv_id="OprahWinfreyNetworkEast.us" site_id="70387">Oprah Winfrey Network East</channel>
-    <channel lang="en" xmltv_id="OSNYaHala.ae" site_id="31538">OSN Ya Hala</channel>
-    <channel lang="en" xmltv_id="OutdoorChannel.us" site_id="14776">Outdoor Channel</channel>
-    <channel lang="en" xmltv_id="OuterMaxEast.us" site_id="25622">OuterMax East</channel>
-    <channel lang="en" xmltv_id="OuterMaxWest.us" site_id="61174">OuterMax West</channel>
-    <channel lang="en" xmltv_id="Ovation.us" site_id="15807">Ovation</channel>
-    <channel lang="en" xmltv_id="OxygenEast.us" site_id="21484">Oxygen East</channel>
-    <channel lang="en" xmltv_id="OxygenWest.us" site_id="21744">Oxygen West</channel>
-    <channel lang="en" xmltv_id="Pac12Arizona.us" site_id="76372">Pac-12 Arizona</channel>
-    <channel lang="en" xmltv_id="Pac12BayArea.us" site_id="76370">Pac-12 Bay Area</channel>
-    <channel lang="en" xmltv_id="Pac12LosAngeles.us" site_id="76375">Pac-12 Los Angeles</channel>
-    <channel lang="en" xmltv_id="Pac12Mountain.us" site_id="76374">Pac-12 Mountain</channel>
-    <channel lang="en" xmltv_id="Pac12Networks.us" site_id="76366">Pac-12 Networks</channel>
-    <channel lang="en" xmltv_id="Pac12Oregon.us" site_id="76371">Pac-12 Oregon</channel>
-    <channel lang="en" xmltv_id="Pac12Washington.us" site_id="76373">Pac-12 Washington</channel>
-    <channel lang="en" xmltv_id="ParamountNetworkEast.us" site_id="11163">Paramount Network East</channel>
-    <channel lang="en" xmltv_id="PasionesUS.us" site_id="61776">Pasiones US</channel>
-<<<<<<< HEAD
-=======
-    <channel lang="en" xmltv_id="ShawPayPerView1.ca" site_id="22016">Pay Per View 1</channel>
-    <channel lang="en" xmltv_id="ShawPayPerView2.ca" site_id="22017">Pay Per View 2</channel>
-    <channel lang="en" xmltv_id="ShawPayPerView3.ca" site_id="22018">Pay Per View 3</channel>
-    <channel lang="en" xmltv_id="ShawPayPerView4.ca" site_id="22019">Pay Per View 4</channel>
-    <channel lang="en" xmltv_id="ShawPayPerView5.ca" site_id="22020">Pay Per View 5</channel>
-    <channel lang="en" xmltv_id="ShawPayPerView6.ca" site_id="22021">Pay Per View 6</channel>
-    <channel lang="en" xmltv_id="ShawPayPerView7.ca" site_id="22022">Pay Per View 7</channel>
-    <channel lang="en" xmltv_id="ShawPayPerView8.ca" site_id="22023">Pay Per View 8</channel>
->>>>>>> c20f3345
-    <channel lang="en" xmltv_id="PBSEast.us" site_id="33453">PBS East (National Feed)</channel>
-    <channel lang="en" xmltv_id="PBSWest.us" site_id="62271">PBS West (National Feed)</channel>
-    <channel lang="en" xmltv_id="PBSKidsEasternCentral.us" site_id="101364">PBS Kids East (National Feed)</channel>
-    <channel lang="en" xmltv_id="PeopleTV.us" site_id="107584">People TV</channel>
-    <channel lang="en" xmltv_id="PeruMagico.pe" site_id="18869">Perú Mágico</channel>
-    <channel lang="en" xmltv_id="PetsTV.us" site_id="71297">Pets.TV</channel>
-    <channel lang="en" xmltv_id="PixLTV.us" site_id="70113">PixL TV</channel>
-    <channel lang="en" xmltv_id="PlayboyTVLatinAmerica.us" site_id="16788">Playboy TV Latin America</channel>
-    <channel lang="en" xmltv_id="PopEast.us" site_id="16715">Pop East</channel>
-    <channel lang="en" xmltv_id="PopWest.us" site_id="43377">Pop West</channel>
-    <channel lang="en" xmltv_id="PositivTV.us" site_id="34169">Positiv TV</channel>
-    <channel lang="en" xmltv_id="PursuitChannel.us" site_id="60111">Pursuit Channel</channel>
-    <channel lang="en" xmltv_id="StingrayQello.ca" site_id="113296">Qello Concerts by Stingray</channel>
-    <channel lang="en" xmltv_id="Quest.us" site_id="106838">Quest</channel>
-    <channel lang="en" xmltv_id="QVC.us" site_id="11069">QVC</channel>
-    <channel lang="en" xmltv_id="QVC2.us" site_id="82682">QVC2</channel>
-    <channel lang="en" xmltv_id="QVC3.us" site_id="101260">QVC3</channel>
-    <channel lang="en" xmltv_id="RaiNews24.it" site_id="78803">Rai News 24</channel>
-    <channel lang="en" xmltv_id="Reelz.us" site_id="52199">Reelz</channel>
-    <channel lang="en" xmltv_id="RetroPlexEast.us" site_id="49767">RetroPlex East</channel>
-    <channel lang="en" xmltv_id="RetroPlexWest.us" site_id="63179">RetroPlex West</channel>
-    <channel lang="en" xmltv_id="RevenueFrontier.us" site_id="58799">Revenue Frontier</channel>
-    <channel lang="en" xmltv_id="RevnTV.us" site_id="91119">Rev'n</channel>
-    <channel lang="en" xmltv_id="Revolt.us" site_id="83097">Revolt</channel>
-    <channel lang="en" xmltv_id="RFDTV.us" site_id="25148">RFD-TV</channel>
-    <channel lang="en" xmltv_id="RootSportsNorthwest.us" site_id="11062">Root Sports Northwest</channel>
-    <channel lang="en" xmltv_id="RotanaClassic.sa" site_id="31977">Rotana Classic</channel>
-    <channel lang="en" xmltv_id="RotanaKhalijia.sa" site_id="31973">Rotana Khalijia</channel>
-    <channel lang="en" xmltv_id="RTAmerica.us" site_id="58333">RT America</channel>
-    <channel lang="en" xmltv_id="RTRPlaneta.ru" site_id="43389">RTR Planeta</channel>
-    <channel lang="en" xmltv_id="SanFranciscoGovTV.us" site_id="94960">San Francisco GovTV</channel>
-    <channel lang="en" xmltv_id="SanFranciscoGovTV2.us" site_id="94961">San Francisco GovTV2</channel>
-    <channel lang="en" xmltv_id="SBNDomestic.us" site_id="67676">SonLife Broadcasting Network</channel>
-    <channel lang="en" xmltv_id="SBSTV.kr" site_id="34085">SBS</channel>
-    <channel lang="en" xmltv_id="SchlagerTV.nl" site_id="11058">Schlager TV</channel>
-    <channel lang="en" xmltv_id="Science.us" site_id="16616">Science</channel>
-    <channel lang="en" xmltv_id="ScreenPix.us" site_id="113001">ScreenPix</channel>
-    <channel lang="en" xmltv_id="ScreenPixAction.us" site_id="113003">ScreenPix Action</channel>
-    <channel lang="en" xmltv_id="ScreenPixVoices.us" site_id="113004">ScreenPix Voices</channel>
-    <channel lang="en" xmltv_id="ScreenPixWesterns.us" site_id="113002">ScreenPix Westerns</channel>
-    <channel lang="en" xmltv_id="SECNetwork.us" site_id="89535">SEC Network</channel>
-    <channel lang="en" xmltv_id="SETInternational.tw" site_id="54253">SET International</channel>
-    <channel lang="en" xmltv_id="ShepherdsChapel.us" site_id="32518">Shepherd's Chapel</channel>
-    <channel lang="en" xmltv_id="ShopHQ.us" site_id="14948">ShopHQ</channel>
-    <channel lang="en" xmltv_id="ShopLC.us" site_id="56032">Shop LC</channel>
-    <channel lang="en" xmltv_id="ShopTV.ph" site_id="11017">Shop TV</channel>
-    <channel lang="en" xmltv_id="Showtime2East.us" site_id="11116">Showtime 2 East</channel>
-    <channel lang="en" xmltv_id="Showtime2West.us" site_id="16444">Showtime 2 West</channel>
-    <channel lang="en" xmltv_id="ShowtimeEast.us" site_id="11115">Showtime East</channel>
-    <channel lang="en" xmltv_id="ShowtimeExtremeEast.us" site_id="18086">Showtime Extreme East</channel>
-    <channel lang="en" xmltv_id="ShowtimeExtremeWest.us" site_id="18164">Showtime Extreme West</channel>
-    <channel lang="en" xmltv_id="ShowtimeFamilyZoneEast.us" site_id="25274">Showtime Family Zone East</channel>
-    <channel lang="en" xmltv_id="ShowtimeFamilyZoneWest.us" site_id="25275">Showtime Family Zone West</channel>
-    <channel lang="en" xmltv_id="ShowtimeNextEast.us" site_id="25270">Showtime Next East</channel>
-    <channel lang="en" xmltv_id="ShowtimeNextWest.us" site_id="25271">Showtime Next West</channel>
-    <channel lang="en" xmltv_id="ShowtimeShowcaseEast.us" site_id="16153">Showtime Showcase East</channel>
-    <channel lang="en" xmltv_id="ShowtimeShowcaseWest.us" site_id="16584">Showtime Showcase West</channel>
-    <channel lang="en" xmltv_id="ShowtimeWest.us" site_id="11117">Showtime West</channel>
-    <channel lang="en" xmltv_id="ShowtimeWomenEast.us" site_id="25272">Showtime Women East</channel>
-    <channel lang="en" xmltv_id="ShowtimeWomenWest.us" site_id="25273">Showtime Women West</channel>
-    <channel lang="en" xmltv_id="ShoxBetEast.us" site_id="20622">SHOxBET East</channel>
-    <channel lang="en" xmltv_id="ShoxBetWest.us" site_id="20625">SHOxBET West</channel>
-    <channel lang="en" xmltv_id="SkyLinkTV.us" site_id="49492">Sky Link TV</channel>
-    <channel lang="en" xmltv_id="SkyNewsArabia.ae" site_id="99085">Sky News Arabia</channel>
-    <channel lang="en" xmltv_id="SkyNewsInternational.uk" site_id="114448">Sky News for US Streaming</channel>
-    <channel lang="en" xmltv_id="SmartLifeStyleTV.us" site_id="88293">Smart LifeStyle TV</channel>
-    <channel lang="en" xmltv_id="SmileTV.us" site_id="49208">Smile TV</channel>
-    <channel lang="en" xmltv_id="SmithsonianChannelEast.us" site_id="58532">Smithsonian</channel>
-    <channel lang="en" xmltv_id="SonyMix.in" site_id="80171">Sony Mix</channel>
-    <channel lang="en" xmltv_id="SonyMoviesUSA.us" site_id="69091">Sony Movies</channel>
-    <channel lang="en" xmltv_id="SonySABUSA.us" site_id="16030">Sony SAB TV USA</channel>
-    <channel lang="en" xmltv_id="SoYummy.us" site_id="115674">So Yummy!</channel>
-    <channel lang="en" xmltv_id="SpectrumOC16.us" site_id="9581">Spectrum OC16</channel>
-    <channel lang="en" xmltv_id="SpectrumSportsNet.us" site_id="77375">Spectrum SportsNet</channel>
-    <channel lang="en" xmltv_id="SpectrumSportsNetLA.us" site_id="87023">Spectrum SportsNet LA</channel>
-    <channel lang="en" xmltv_id="SportsmanChannel.us" site_id="33930">Sportsman Channel</channel>
-    <channel lang="en" xmltv_id="SportsNetNewYork.us" site_id="49603">SportsNet New York</channel>
-    <channel lang="en" xmltv_id="Stadium.us" site_id="104950">Stadium</channel>
-    <channel lang="en" xmltv_id="StadiumCollegeSportsAtlantic.us" site_id="26077">Stadium College Sports Atlantic</channel>
-    <channel lang="en" xmltv_id="StadiumCollegeSportsCentral.us" site_id="26078">Stadium College Sports Central</channel>
-    <channel lang="en" xmltv_id="StadiumCollegeSportsPacific.us" site_id="26079">Stadium College Sports Pacific</channel>
-    <channel lang="en" xmltv_id="StarBharat.in" site_id="44889">Star Bharat</channel>
-    <channel lang="en" xmltv_id="StartTV.us" site_id="109454">Start TV</channel>
-    <channel lang="en" xmltv_id="StarzCinemaEast.us" site_id="19634">Starz Cinema East</channel>
-    <channel lang="en" xmltv_id="StarzCinemaWest.us" site_id="19651">Starz Cinema West</channel>
-    <channel lang="en" xmltv_id="StarzComedyEast.us" site_id="34901">Starz Comedy East</channel>
-    <channel lang="en" xmltv_id="StarzComedyWest.us" site_id="34902">Starz Comedy West</channel>
-    <channel lang="en" xmltv_id="StarzEast.us" site_id="12719">Starz East</channel>
-    <channel lang="en" xmltv_id="StarzEdgeEast.us" site_id="16311">Starz Edge East</channel>
-    <channel lang="en" xmltv_id="StarzEdgeWest.us" site_id="17129">Starz Edge West</channel>
-    <channel lang="en" xmltv_id="StarzEncoreActionEast.us" site_id="14871">Starz Encore Action East</channel>
-    <channel lang="en" xmltv_id="StarzEncoreActionWest.us" site_id="17124">Starz Encore Action West</channel>
-    <channel lang="en" xmltv_id="StarzEncoreBlackEast.us" site_id="14870">Starz Encore Black East</channel>
-    <channel lang="en" xmltv_id="StarzEncoreBlackWest.us" site_id="17130">Starz Encore Black West</channel>
-    <channel lang="en" xmltv_id="StarzEncoreClassicEast.us" site_id="14764">Starz Encore Classic East</channel>
-    <channel lang="en" xmltv_id="StarzEncoreClassicWest.us" site_id="17126">Starz Encore Classic West</channel>
-    <channel lang="en" xmltv_id="StarzEncoreEast.us" site_id="10178">Starz Encore East</channel>
-    <channel lang="en" xmltv_id="StarzEncoreFamilyEast.us" site_id="14886">Starz Encore Family East</channel>
-    <channel lang="en" xmltv_id="StarzEncoreFamilyWest.us" site_id="17131">Starz Encore Family West</channel>
-    <channel lang="en" xmltv_id="StarzEncoreSuspenseEast.us" site_id="14766">Starz Encore Suspense East</channel>
-    <channel lang="en" xmltv_id="StarzEncoreSuspenseWest.us" site_id="17127">Starz Encore Suspense West</channel>
-    <channel lang="en" xmltv_id="StarzEncoreWest.us" site_id="17125">Starz Encore West</channel>
-    <channel lang="en" xmltv_id="StarzEncoreWesternsEast.us" site_id="14765">Starz Encore Westerns East</channel>
-    <channel lang="en" xmltv_id="StarzEncoreWesternsWest.us" site_id="17132">Starz Encore Westerns West</channel>
-    <channel lang="en" xmltv_id="StarzInBlackEast.us" site_id="16833">Starz In Black East</channel>
-    <channel lang="en" xmltv_id="StarzInBlackWest.us" site_id="17123">Starz In Black West</channel>
-    <channel lang="en" xmltv_id="StarzKidsFamilyEast.us" site_id="50671">Starz Kids &amp; Family East</channel>
-    <channel lang="en" xmltv_id="StarzKidsFamilyWest.us" site_id="57583">Starz Kids &amp; Family West</channel>
-    <channel lang="en" xmltv_id="StarzWest.us" site_id="12741">Starz West</channel>
-    <channel lang="en" xmltv_id="StingrayClassica.ca" site_id="67641">Stingray Classica</channel>
-    <channel lang="en" xmltv_id="StingrayClassicRock.ca" site_id="67567">Stingray Classic Rock</channel>
-    <channel lang="en" xmltv_id="StingrayEasyListening.ca" site_id="67573">Stingray Easy Listening</channel>
-    <channel lang="en" xmltv_id="StingrayTodaysLatinPop.ca" site_id="68639">Stingray Exitos del Momento</channel>
-    <channel lang="en" xmltv_id="StingrayFlashback70s.ca" site_id="67565">Stingray Flashback 70s</channel>
-    <channel lang="en" xmltv_id="StingrayGreatestHits.ca" site_id="110433">Stingray Greatest Hits</channel>
-    <channel lang="en" xmltv_id="StingrayUrbanBeat.ca" site_id="67564">Stingray Hip-Hop/R&amp;B</channel>
-    <channel lang="en" xmltv_id="StingrayHitList.ca" site_id="67555">Stingray Hit List</channel>
-    <channel lang="en" xmltv_id="StingrayHotCountry.ca" site_id="67557">Stingray Hot Country</channel>
-    <channel lang="en" xmltv_id="StingrayKaraoke.ca" site_id="110657">Stingray Karaoke</channel>
-    <channel lang="en" xmltv_id="StingrayNaturescape.us" site_id="90613">Stingray Naturescape</channel>
-    <channel lang="en" xmltv_id="StingrayNothinBut90s.ca" site_id="68620">Stingray Nothin' But 90's</channel>
-    <channel lang="en" xmltv_id="StingrayPopAdult.ca" site_id="67558">Stingray Pop Adult</channel>
-    <channel lang="en" xmltv_id="StingrayEverything80s.ca" site_id="67566">Stingray Remember the 80's</channel>
-    <channel lang="en" xmltv_id="StingrayRockAlternative.ca" site_id="67568">Stingray Rock Alternative</channel>
-    <channel lang="en" xmltv_id="StingraySmoothJazz.ca" site_id="67571">Stingray Smooth Jazz</channel>
-    <channel lang="en" xmltv_id="StingraySoulStorm.ca" site_id="67563">Stingray Soul Storm</channel>
-    <channel lang="en" xmltv_id="Studiocanal.fr" site_id="35751">StudioCanal</channel>
-    <channel lang="en" xmltv_id="SundanceTVEast.us" site_id="71280">SundanceTV East</channel>
-    <channel lang="en" xmltv_id="SundanceTVWest.us" site_id="78806">SundanceTV West</channel>
-    <channel lang="en" xmltv_id="SyfyEast.us" site_id="58623">Syfy East</channel>
-    <channel lang="en" xmltv_id="SyfyWest.us" site_id="65626">Syfy West</channel>
-    <channel lang="en" xmltv_id="Tastemade.us" site_id="107076">Tastemade</channel>
-    <channel lang="en" xmltv_id="TBNEast.us" site_id="14767">TBN East</channel>
-    <channel lang="en" xmltv_id="TBNInspire.us" site_id="122276">TBN Inspire</channel>
-    <channel lang="en" xmltv_id="TBSEast.us" site_id="58515">TBS East</channel>
-    <channel lang="en" xmltv_id="TBSWest.us" site_id="67890">TBS West</channel>
-    <channel lang="en" xmltv_id="TCMEast.us" site_id="12852">TCM</channel>
-    <channel lang="en" xmltv_id="TCT.us" site_id="49486">TCT</channel>
-    <channel lang="en" xmltv_id="TeenNickUSEast.us" site_id="59036">TeenNick</channel>
-    <channel lang="en" xmltv_id="TeleHit.mx" site_id="34394">TeleHit</channel>
-    <channel lang="en" xmltv_id="TelemundoEast.us" site_id="73245">Telemundo East (National Feed)</channel>
-    <channel lang="en" xmltv_id="TelemundoWest.us" site_id="17983">Telemundo West (National Feed)</channel>
-    <channel lang="en" xmltv_id="TelevisionDominicana.us" site_id="14996">Televisión Dominicana</channel>
-    <channel lang="en" xmltv_id="TeleXitos.us" site_id="74299">TeleXitos</channel>
-    <channel lang="en" xmltv_id="TennisChannel.us" site_id="33395">Tennis Channel</channel>
-    <channel lang="en" xmltv_id="TheAfricaChannel.us" site_id="47472">The Africa Channel</channel>
-    <channel lang="en" xmltv_id="TheCountryNetwork.us" site_id="69639">The Country Network</channel>
-    <channel lang="en" xmltv_id="TheCowboyChannel.us" site_id="80597">The Cowboy Channel</channel>
-    <channel lang="en" xmltv_id="TheFamilyChannelEast.us" site_id="11156">The Family Channel</channel>
-    <channel lang="en" xmltv_id="TheIsraeliNetwork.il" site_id="27549">The Israeli Network</channel>
-    <channel lang="en" xmltv_id="TheMovieChannelEast.us" site_id="11160">The Movie Channel East</channel>
-    <channel lang="en" xmltv_id="TheMovieChannelWest.us" site_id="12509">The Movie Channel West</channel>
-    <channel lang="en" xmltv_id="TheMovieChannelXtraEast.us" site_id="17663">The Movie Channel Extra East</channel>
-    <channel lang="en" xmltv_id="TheMovieChannelXtraWest.us" site_id="17687">The Movie Channel Extra West</channel>
-    <channel lang="en" xmltv_id="TheWeatherChannel.us" site_id="11187">The Weather Channel</channel>
-    <channel lang="en" xmltv_id="TheWordNetwork.us" site_id="21781">The Word Network</channel>
-    <channel lang="en" xmltv_id="ThisTV.us" site_id="61775">This TV</channel>
-    <channel lang="en" xmltv_id="ThrillerMaxEast.us" site_id="18435">ThrillerMax East</channel>
-    <channel lang="en" xmltv_id="ThrillerMaxWest.us" site_id="18436">ThrillerMax West</channel>
-    <channel lang="en" xmltv_id="TLCEast.us" site_id="11158">TLC East</channel>
-    <channel lang="en" xmltv_id="TLCWest.us" site_id="19543">TLC West</channel>
-    <channel lang="en" xmltv_id="TNTEast.us" site_id="42642">TNT East</channel>
-    <channel lang="en" xmltv_id="TNTWest.us" site_id="61340">TNT West</channel>
-    <channel lang="en" xmltv_id="Toku.us" site_id="50914">Toku</channel>
-    <channel lang="en" xmltv_id="TravelChannelEast.us" site_id="59303">The Travel Channel</channel>
-    <channel lang="en" xmltv_id="Travelxp4KNorthAmerica.in" site_id="33689">Travelxp 4K North America</channel>
-    <channel lang="en" xmltv_id="TrueCrimeNetwork.us" site_id="91496">True Crime Network</channel>
-    <channel lang="en" xmltv_id="TruTVEast.us" site_id="10153">TruTV East</channel>
-    <channel lang="en" xmltv_id="TruTVWest.us" site_id="24569">TruTV West</channel>
-    <channel lang="en" xmltv_id="TUDNUS.us" site_id="77033">TUDN</channel>
-    <channel lang="en" xmltv_id="TVEInternacionalAmerica.es" site_id="33227">TVE Internacional América</channel>
-    <channel lang="en" xmltv_id="TVG.us" site_id="21345">TVG</channel>
-    <channel lang="en" xmltv_id="TVG2.us" site_id="32258">TVG2</channel>
-    <channel lang="en" xmltv_id="TVGuide.us" site_id="14781">TV Guide</channel>
-    <channel lang="en" xmltv_id="TVJapan.jp" site_id="12324">TV Japan</channel>
-    <channel lang="en" xmltv_id="TVK2.kr" site_id="66157">TVK2</channel>
-    <channel lang="en" xmltv_id="TVLandEast.us" site_id="16123">TV Land East</channel>
-    <channel lang="en" xmltv_id="TVLandWest.us" site_id="26046">TV Land West</channel>
-    <channel lang="en" xmltv_id="TVOne.us" site_id="35513">TV One</channel>
-    <channel lang="en" xmltv_id="TVPPolonia.pl" site_id="19134">TVP Polonia</channel>
-    <channel lang="en" xmltv_id="TVW.us" site_id="40766">TVW</channel>
-    <channel lang="en" xmltv_id="TyCSports.ar" site_id="16275">TyC Sports</channel>
-    <channel lang="en" xmltv_id="UltraFamilia.us" site_id="80149">Ultra Familia</channel>
-    <channel lang="en" xmltv_id="UniMasCentral.us" site_id="11523">UniMás Central</channel>
-    <channel lang="en" xmltv_id="UniMasEast.us" site_id="29058">UniMás Este</channel>
-    <channel lang="en" xmltv_id="UniMasWest.us" site_id="31541">Unimas West (National Feed)</channel>
-    <channel lang="en" xmltv_id="UniversalKidsEast.us" site_id="47540">Universal Kids</channel>
-    <channel lang="en" xmltv_id="UnivisionEast.us" site_id="68049">Univision East (National Feed)</channel>
-    <channel lang="en" xmltv_id="UnivisionTlnovelas.us" site_id="74550">Univision Tlnovelas</channel>
-    <channel lang="en" xmltv_id="UnivisionWest.us" site_id="14762">Univision West (National Feed)</channel>
-    <channel lang="en" xmltv_id="UpTV.us" site_id="44940">UPtv</channel>
-    <channel lang="en" xmltv_id="USANetworkEast.us" site_id="11207">USA Network East</channel>
-    <channel lang="en" xmltv_id="USANetworkWest.us" site_id="11208">USA Network West</channel>
-    <channel lang="en" xmltv_id="VenevisionPlus.ve" site_id="34296">Venevisión Plus</channel>
-    <channel lang="en" xmltv_id="VH1USEast.us" site_id="11218">VH1 East</channel>
-    <channel lang="en" xmltv_id="VH1USWest.us" site_id="16376">VH1 West</channel>
-    <channel lang="en" xmltv_id="ViceTV.us" site_id="18822">Vice</channel>
-    <channel lang="en" xmltv_id="ViendoMovies.us" site_id="52208">ViendoMovies</channel>
-    <channel lang="en" xmltv_id="Vme.us" site_id="55250">Vme</channel>
-    <channel lang="en" xmltv_id="VmeKids.us" site_id="70830">Vme Kids</channel>
-    <channel lang="en" xmltv_id="VSiN.us" site_id="108970">VSiN</channel>
-    <channel lang="en" xmltv_id="WeatherNation.us" site_id="72413">WeatherNation</channel>
-    <channel lang="en" xmltv_id="WeTVEast.us" site_id="16409">We TV East</channel>
-    <channel lang="en" xmltv_id="WeTVWest.us" site_id="54292">We TV West</channel>
-    <channel lang="en" xmltv_id="Willow.us" site_id="68605">Willow</channel>
-    <channel lang="en" xmltv_id="WorldHarvestTV.us" site_id="11514">World Harvest TV</channel>
-    <channel lang="en" xmltv_id="WorldPokerTour.us" site_id="113372">World Poker Tour</channel>
-    <channel lang="en" xmltv_id="YES2Overflow.us" site_id="17279">YES2 Overflow</channel>
-    <channel lang="en" xmltv_id="YesNetwork.us" site_id="30017">YES Network</channel>
-    <channel lang="en" xmltv_id="YurViewCalifornia.us" site_id="10078">YurView California</channel>
-    <channel lang="en" xmltv_id="ZeeBangla.in" site_id="100075">Zee Bangla</channel>
-    <channel lang="en" xmltv_id="ZeeMarathi.in" site_id="72738">Zee Marathi</channel>
-    <channel lang="en" xmltv_id="ZeeSalaam.in" site_id="89707">Zee Salaam</channel>
-    <channel lang="en" xmltv_id="ZeeTamil.in" site_id="90286">Zee Tamil</channel>
-    <channel lang="en" xmltv_id="ZeeTVUSA.us" site_id="33377">Zee TV USA</channel>
-    <channel lang="en" xmltv_id="ZeeZest.in" site_id="32345">Zee Zest</channel>
-    <channel lang="en" xmltv_id="TheFirstTV.us" site_id="114934">The First</channel>
-    <channel lang="en" xmltv_id="ShoutFactoryTV.us" site_id="111132">Shout Factory TV</channel>
-    <channel lang="en" xmltv_id="MysteryScienceTheater3000.us" site_id="113781">Mystery Science Theater 3000</channel>
-    <channel lang="en" xmltv_id="JohnnyCarsonTV.us" site_id="115370">Johnny Carson</channel>
-    <channel lang="en" xmltv_id="TheCarolBurnettShow.us" site_id="122609">The Carol Burnett Show</channel>
-    <channel lang="en" xmltv_id="CONtv.us" site_id="110483">CONtv</channel>
-    <channel lang="en" xmltv_id="Docurama.us" site_id="110479">Docurama</channel>
-    <channel lang="en" xmltv_id="ESportsTV.us" site_id="120205">ESTV</channel>
-    <channel lang="en" xmltv_id="PursuitUp.us" site_id="112487">Pursuit Up</channel>
-    <channel lang="en" xmltv_id="TYTNetwork.us" site_id="107478">TYT Network</channel>
-  </channels>
-</site>
+<?xml version="1.0" encoding="UTF-8"?>
+<site site="tvtv.us">
+  <channels>
+    <channel lang="en" xmltv_id="3ABNEnglish.us" site_id="10002">3ABN English</channel>
+    <channel lang="en" xmltv_id="5StarMaxEast.us" site_id="25620">5 StarMax East</channel>
+    <channel lang="en" xmltv_id="5StarMaxWest.us" site_id="61168">5 StarMax West</channel>
+    <channel lang="en" xmltv_id="AajTak.in" site_id="48512">Aaj Tak</channel>
+    <channel lang="en" xmltv_id="ABCEast.us" site_id="10003">ABC East</channel>
+    <channel lang="en" xmltv_id="ABCNews.us" site_id="113380">ABC News Live</channel>
+    <channel lang="en" xmltv_id="ACCNetwork.us" site_id="111871">ACC Network</channel>
+    <channel lang="en" xmltv_id="AccuWeather.us" site_id="56193">AccuWeather</channel>
+    <channel lang="en" xmltv_id="ActionMaxEast.us" site_id="18433">ActionMax East</channel>
+    <channel lang="en" xmltv_id="ActionMaxWest.us" site_id="18434">ActionMax West</channel>
+    <channel lang="en" xmltv_id="AdultSwimEast.us" site_id="92425">[adult swim]East</channel>
+    <channel lang="en" xmltv_id="AdultSwimWest.us" site_id="110135">[adult swim]West</channel>
+    <channel lang="en" xmltv_id="AEEast.us" site_id="51529">A&amp;E East</channel>
+    <channel lang="en" xmltv_id="AEWest.us" site_id="21760">A&amp;E West</channel>
+    <channel lang="en" xmltv_id="AlresalahTV.sa" site_id="31969">Al Resalah</channel>
+    <channel lang="en" xmltv_id="AltitudeSports.us" site_id="44263">Altitude Sports</channel>
+    <channel lang="en" xmltv_id="AMCEast.us" site_id="10021">AMC East</channel>
+    <channel lang="en" xmltv_id="AMCPlus.us" site_id="114759">AMC Plus</channel>
+    <channel lang="en" xmltv_id="AMCWest.us" site_id="31556">AMC West</channel>
+    <channel lang="en" xmltv_id="AmericanHeroesChannelUSA.us" site_id="78808">American Heroes Channel</channel>
+    <channel lang="en" xmltv_id="AmericasAuctionChannel.us" site_id="50180">America's Auction Channel</channel>
+    <channel lang="en" xmltv_id="AMP2.us" site_id="94852">AMP2</channel>
+    <channel lang="en" xmltv_id="AnimalPlanetEast.us" site_id="16331">Animal Planet East</channel>
+    <channel lang="en" xmltv_id="AnimalPlanetWest.us" site_id="50001">Animal Planet West</channel>
+    <channel lang="en" xmltv_id="ANT1Satellite.gr" site_id="16800">ANT1 Satellite</channel>
+    <channel lang="en" xmltv_id="AntennaTV.us" site_id="70248">Antenna TV</channel>
+    <channel lang="en" xmltv_id="ArirangWorld.kr" site_id="10575">Arirang World</channel>
+    <channel lang="en" xmltv_id="ARTAmerica.sa" site_id="19979">ART America</channel>
+    <channel lang="en" xmltv_id="ARYZauq.pk" site_id="70524">ARY Zauq</channel>
+    <channel lang="en" xmltv_id="Aspire.us" site_id="76126">Aspire TV</channel>
+    <channel lang="en" xmltv_id="ATTSportsNetPittsburgh.us" site_id="26028">AT&amp;T SportsNet Pittsburgh</channel>
+    <channel lang="en" xmltv_id="ATTSportsNetRockyMountain.us" site_id="96959">AT&amp;T SportsNet Rocky Mountain</channel>
+    <channel lang="en" xmltv_id="ATTSportsNetRockyMountainUtah.us" site_id="50236">AT&amp;T SportsNet Rocky Mountain Utah</channel>
+    <channel lang="en" xmltv_id="ATTSportsNetRockyMountainWest.us" site_id="11065">AT&amp;T SportsNet Rocky Mountain West</channel>
+    <channel lang="en" xmltv_id="ATTSportsNetSouthwest.us" site_id="77744">AT&amp;T SportsNet Southwest</channel>
+    <channel lang="en" xmltv_id="AWE.us" site_id="44895">AWE</channel>
+    <channel lang="en" xmltv_id="AXSTV.us" site_id="92053">AXS TV</channel>
+    <channel lang="en" xmltv_id="B4UMusicUSA.us" site_id="24465">B4U Music USA</channel>
+    <channel lang="en" xmltv_id="BabyFirst.us" site_id="50338">BabyFirst TV</channel>
+    <channel lang="en" xmltv_id="BallySportsArizona.us" site_id="102044">Bally Sports Arizona</channel>
+    <channel lang="en" xmltv_id="BallySportsArizonaPlus.us" site_id="31547">Bally Sports Arizona+</channel>
+    <channel lang="en" xmltv_id="BallySportsDetroit.us" site_id="102047">Bally Sports Detroit</channel>
+    <channel lang="en" xmltv_id="BallySportsDetroitExtra.us" site_id="69629">Bally Sports Detroit Extra</channel>
+    <channel lang="en" xmltv_id="BallySportsFlorida.us" site_id="11095">Bally Sports Florida</channel>
+    <channel lang="en" xmltv_id="BallySportsGreatLakes.us" site_id="50167">Bally Sports Great Lakes</channel>
+    <channel lang="en" xmltv_id="BallySportsIndiana.us" site_id="108165">Bally Sports Indiana</channel>
+    <channel lang="en" xmltv_id="BallySportsMidwest.us" site_id="74333">Bally Sports Midwest</channel>
+    <channel lang="en" xmltv_id="BallySportsNewOrleans.us" site_id="108162">Bally Sports New Orleans</channel>
+    <channel lang="en" xmltv_id="BallySportsNorth.us" site_id="10977">Bally Sports North</channel>
+    <channel lang="en" xmltv_id="BallySportsOhio.us" site_id="11106">Bally Sports Ohio</channel>
+    <channel lang="en" xmltv_id="BallySportsOhioPlus.us" site_id="30970">Bally Sports Ohio+</channel>
+    <channel lang="en" xmltv_id="BallySportsOklahoma.us" site_id="16056">Bally Sports Oklahoma</channel>
+    <channel lang="en" xmltv_id="BallySportsSanDiego.us" site_id="102061">Bally Sports San Diego</channel>
+    <channel lang="en" xmltv_id="BallySportsSoCal.us" site_id="102057">Bally Sports SoCal</channel>
+    <channel lang="en" xmltv_id="BallySportsSouth.us" site_id="11129">Bally Sports South</channel>
+    <channel lang="en" xmltv_id="BallySportsSoutheast.us" site_id="89889">Bally Sports Southeast</channel>
+    <channel lang="en" xmltv_id="BallySportsSoutheastGeorgia.us" site_id="10126">Bally Sports Southeast Georgia</channel>
+    <channel lang="en" xmltv_id="BallySportsSoutheastNorthCarolina.us" site_id="10127">Bally Sports Southeast North Carolina</channel>
+    <channel lang="en" xmltv_id="BallySportsSoutheastSouthCarolina.us" site_id="10130">Bally Sports Southeast South Carolina</channel>
+    <channel lang="en" xmltv_id="BallySportsSoutheastTennessee.us" site_id="71706">Bally Sports Southeast Tennessee</channel>
+    <channel lang="en" xmltv_id="BallySportsSouthwest.us" site_id="108426">Bally Sports Southwest</channel>
+    <channel lang="en" xmltv_id="BallySportsSun.us" site_id="11141">Bally Sports Sun</channel>
+    <channel lang="en" xmltv_id="BallySportsWest.us" site_id="11054">Bally Sports West</channel>
+    <channel lang="en" xmltv_id="BallySportsWisconsin.us" site_id="102069">Bally Sports Wisconsin</channel>
+    <channel lang="en" xmltv_id="Bandamax.mx" site_id="54867">Bandamax</channel>
+    <channel lang="en" xmltv_id="BBCAmericaEast.us" site_id="18332">BBC America East</channel>
+    <channel lang="en" xmltv_id="BBCAmericaWest.us" site_id="18339">BBC America West</channel>
+    <channel lang="en" xmltv_id="BBCWorldNewsNorthAmerica.uk" site_id="89690">BBC World News (North America)</channel>
+    <channel lang="en" xmltv_id="beINSportsenEspanol.us" site_id="76943">BeIn Sports en Español</channel>
+    <channel lang="en" xmltv_id="beINSportsUSA.us" site_id="76942">BeIn Sports USA</channel>
+    <channel lang="en" xmltv_id="beINSportsXtraenEspanol.us" site_id="122816">beIN Sports Xtra En Espanol</channel>
+    <channel lang="en" xmltv_id="beINSportsXtraUSA.us" site_id="113143">beIN Sports Xtra USA</channel>
+    <channel lang="en" xmltv_id="BETEast.us" site_id="10051">BET East</channel>
+    <channel lang="en" xmltv_id="BETGospel.us" site_id="16484">BET Gospel</channel>
+    <channel lang="en" xmltv_id="BETHerEast.us" site_id="14897">BET Her</channel>
+    <channel lang="en" xmltv_id="BETJams.us" site_id="30419">BET Jams</channel>
+    <channel lang="en" xmltv_id="BETSoul.us" site_id="18718">BET Soul</channel>
+    <channel lang="en" xmltv_id="BETWest.us" site_id="24483">BET West</channel>
+    <channel lang="en" xmltv_id="BigTenNetwork.us" site_id="56783">Big Ten Network</channel>
+    <channel lang="en" xmltv_id="BigTenNetworkAlternate.us" site_id="11580">Big Ten Network Alternate</channel>
+    <channel lang="en" xmltv_id="BigTenNetworkOverflow2.us" site_id="71198">Big Ten Network Overflow 2</channel>
+    <channel lang="en" xmltv_id="BigTenNetworkOverflow3.us" site_id="71200">Big Ten Network Overflow 3</channel>
+    <channel lang="en" xmltv_id="BigTenNetworkOverflow4.us" site_id="71202">Big Ten Network Overflow 4</channel>
+    <channel lang="en" xmltv_id="Blaze.us" site_id="11549">Blaze</channel>
+    <channel lang="en" xmltv_id="BloombergTelevision.us" site_id="71799">Bloomberg Television</channel>
+    <channel lang="en" xmltv_id="Boomerang.us" site_id="21883">Boomerang</channel>
+    <channel lang="en" xmltv_id="Bounce.us" site_id="73067">Bounce</channel>
+    <channel lang="en" xmltv_id="BravoEast.us" site_id="10057">Bravo East</channel>
+    <channel lang="en" xmltv_id="BravoWest.us" site_id="31555">Bravo West</channel>
+    <channel lang="en" xmltv_id="BrazzersTV.us" site_id="97431">Brazzers TV</channel>
+    <channel lang="en" xmltv_id="Buzzr.us" site_id="93430">Buzzr</channel>
+    <channel lang="en" xmltv_id="BYUTV.us" site_id="49128">BYU TV</channel>
+    <channel lang="en" xmltv_id="CaribVision.bb" site_id="49411">CaribVision</channel>
+    <channel lang="en" xmltv_id="CarsTV.us" site_id="71302">Cars.TV</channel>
+    <channel lang="en" xmltv_id="CartoonNetworkEast.us" site_id="60048">Cartoon Network East</channel>
+    <channel lang="en" xmltv_id="CartoonNetworkWest.us" site_id="18151">Cartoon Network West</channel>
+    <channel lang="en" xmltv_id="CatholicFaithNetwork.us" site_id="62900">Catholic Faith Network</channel>
+    <channel lang="en" xmltv_id="CBSEast.us" site_id="10098">CBS East</channel>
+    <channel lang="en" xmltv_id="CBSNews.us" site_id="104846">CBS News Live</channel>
+    <channel lang="en" xmltv_id="CBSSportsNetworkUSA.us" site_id="59250">CBS Sports Network</channel>
+    <channel lang="en" xmltv_id="CentroamericaTV.us" site_id="44448">CentroAmérica TV</channel>
+    <channel lang="en" xmltv_id="CGTNAmerica.cn" site_id="29114">CGTN America</channel>
+    <channel lang="en" xmltv_id="ChannelI.bd" site_id="14202">Channel i</channel>
+    <channel lang="en" xmltv_id="Charge.us" site_id="102148">Charge!</channel>
+    <channel lang="en" xmltv_id="Cheddar.us" site_id="109333">Cheddar News</channel>
+    <channel lang="en" xmltv_id="CineEstelar.us" site_id="62125">Cine Estelar</channel>
+    <channel lang="en" xmltv_id="CinemaxEast.us" site_id="10120">Cinemax East</channel>
+    <channel lang="en" xmltv_id="CinemaxWest.us" site_id="12508">Cinemax West</channel>
+    <channel lang="en" xmltv_id="CineSony.us" site_id="102978">Cine Sony</channel>
+    <channel lang="en" xmltv_id="Circle.us" site_id="113430">Circle</channel>
+    <channel lang="en" xmltv_id="ClassicArtsShowcase.us" site_id="16325">Classic Arts Showcase</channel>
+    <channel lang="en" xmltv_id="CleoTV.us" site_id="110288">Cleo TV</channel>
+    <channel lang="en" xmltv_id="CMTEast.us" site_id="10138">CMT East</channel>
+    <channel lang="en" xmltv_id="CMTMusic.us" site_id="18717">CMT Music</channel>
+    <channel lang="en" xmltv_id="CNBC.us" site_id="10139">CNBC</channel>
+    <channel lang="en" xmltv_id="CNBCWorld.us" site_id="26849">CNBC World</channel>
+    <channel lang="en" xmltv_id="CNN.us" site_id="58646">CNN</channel>
+    <channel lang="en" xmltv_id="CNNenEspanol.us" site_id="58631">CNN en Español</channel>
+    <channel lang="en" xmltv_id="CNNInternationalAsiaPacific.hk" site_id="40821">CNN International Asia</channel>
+    <channel lang="en" xmltv_id="CNNInternationalLatinAmerica.us" site_id="15192">CNN International Latin America</channel>
+    <channel lang="en" xmltv_id="CNNInternationalNorthAmerica.us" site_id="83110">CNN International</channel>
+    <channel lang="en" xmltv_id="ColorsBangla.in" site_id="72103">Colors Bangla</channel>
+    <channel lang="en" xmltv_id="ComedyCentralEast.us" site_id="10149">Comedy Central East</channel>
+    <channel lang="en" xmltv_id="ComedyCentralWest.us" site_id="10150">Comedy Central West</channel>
+    <channel lang="en" xmltv_id="ComedyTV.us" site_id="80740">Comedy.TV</channel>
+    <channel lang="en" xmltv_id="Comet.us" site_id="97051">Comet</channel>
+    <channel lang="en" xmltv_id="CookingChannel.us" site_id="30156">Cooking Channel</channel>
+    <channel lang="en" xmltv_id="CourtTVMystery.us" site_id="15773">Court TV Mystery</channel>
+    <channel lang="en" xmltv_id="CoziTV.us" site_id="78851">Cozi TV</channel>
+    <channel lang="en" xmltv_id="Create.us" site_id="48990">Create</channel>
+    <channel lang="en" xmltv_id="CSPAN.us" site_id="10161">C-SPAN</channel>
+    <channel lang="en" xmltv_id="CSPAN2.us" site_id="10162">C-SPAN2</channel>
+    <channel lang="en" xmltv_id="CTN.us" site_id="49128">CTN</channel>
+    <channel lang="en" xmltv_id="CuriosityChannel.us" site_id="33788">Curiosity Channel</channel>
+    <channel lang="en" xmltv_id="CWEast.us" site_id="51306">CW East</channel>
+    <channel lang="en" xmltv_id="Dabl.us" site_id="112157">Dabl</channel>
+    <channel lang="en" xmltv_id="DaystarTV.us" site_id="19026">Daystar TV</channel>
+    <channel lang="en" xmltv_id="Decades.us" site_id="91415">Decades</channel>
+    <channel lang="en" xmltv_id="DePeliculaUS.mx" site_id="35401">De Pelicula</channel>
+    <channel lang="en" xmltv_id="DePeliculaClasico.mx" site_id="33628">De Pelicula Clasico</channel>
+    <channel lang="en" xmltv_id="DestinationAmerica.us" site_id="16617">Destination America</channel>
+    <channel lang="en" xmltv_id="DiscoveryChannelEast.us" site_id="56905">Discovery Channel East</channel>
+    <channel lang="en" xmltv_id="DiscoveryChannelWest.us" site_id="12500">Discovery Channel West</channel>
+    <channel lang="en" xmltv_id="DiscoveryenEspanol.us" site_id="19247">Discovery Channel en Español</channel>
+    <channel lang="en" xmltv_id="DiscoveryFamilia.us" site_id="99630">Discovery Familia</channel>
+    <channel lang="en" xmltv_id="DiscoveryFamily.us" site_id="16618">Discovery Family</channel>
+    <channel lang="en" xmltv_id="DiscoveryLife.us" site_id="16125">Discovery Life</channel>
+    <channel lang="en" xmltv_id="DisneyChannelEast.us" site_id="10171">Disney Channel East</channel>
+    <channel lang="en" xmltv_id="DisneyChannelWest.us" site_id="12510">Disney Channel West</channel>
+    <channel lang="en" xmltv_id="DisneyJuniorEast.us" site_id="74796">Disney Junior East</channel>
+    <channel lang="en" xmltv_id="DisneyJuniorWest.us" site_id="75003">Disney Junior West</channel>
+    <channel lang="en" xmltv_id="DisneyXDEast.us" site_id="18279">Disney XD East</channel>
+    <channel lang="en" xmltv_id="DisneyXDWest.us" site_id="18793">Disney XD West</channel>
+    <channel lang="en" xmltv_id="DoctorWho.us" site_id="120086">Classic Doctor Who</channel>
+    <channel lang="en" xmltv_id="DocuBoxHD.us" site_id="78765">DocuBox HD</channel>
+    <channel lang="en" xmltv_id="DogTV.us" site_id="82446">Dog TV</channel>
+    <channel lang="en" xmltv_id="Dream2.eg" site_id="60324">Dream 2</channel>
+    <channel lang="en" xmltv_id="Dust.au" site_id="112881">Dust</channel>
+    <channel lang="en" xmltv_id="DWDeutschPlus.de" site_id="74479">DW Deutsch+</channel>
+    <channel lang="en" xmltv_id="DWEnglish.de" site_id="43771">DW English OTA</channel>
+    <channel lang="en" xmltv_id="EEast.us" site_id="10989">E! East</channel>
+    <channel lang="en" xmltv_id="ElectricNow.us" site_id="112797">Electric Now</channel>
+    <channel lang="en" xmltv_id="Enlace.cr" site_id="20286">Enlace</channel>
+    <channel lang="en" xmltv_id="Epix2East.us" site_id="73075">Epix2 East</channel>
+    <channel lang="en" xmltv_id="EpixDriveIn.us" site_id="68409">Epix Drive-In</channel>
+    <channel lang="en" xmltv_id="EpixEast.us" site_id="65669">Epix East</channel>
+    <channel lang="en" xmltv_id="EpixHits.us" site_id="74073">Epix Hits</channel>
+    <channel lang="en" xmltv_id="EpixWest.us" site_id="66073">Epix West</channel>
+    <channel lang="en" xmltv_id="EsperanzaTV.us" site_id="65095">Esperanza TV</channel>
+    <channel lang="en" xmltv_id="ESPN.us" site_id="10179">ESPN</channel>
+    <channel lang="en" xmltv_id="ESPN2.us" site_id="45507">ESPN 2</channel>
+    <channel lang="en" xmltv_id="ESPNCollegeExtra1.us" site_id="20687">ESPN College Extra 1</channel>
+    <channel lang="en" xmltv_id="ESPNCollegeExtra2.us" site_id="20688">ESPN College Extra 2</channel>
+    <channel lang="en" xmltv_id="ESPNCollegeExtra3.us" site_id="20689">ESPN College Extra 3</channel>
+    <channel lang="en" xmltv_id="ESPNCollegeExtra4.us" site_id="20690">ESPN College Extra 4</channel>
+    <channel lang="en" xmltv_id="ESPNCollegeExtra5.us" site_id="20691">ESPN College Extra 5</channel>
+    <channel lang="en" xmltv_id="ESPNCollegeExtra6.us" site_id="20692">ESPN College Extra 6</channel>
+    <channel lang="en" xmltv_id="ESPNCollegeExtra7.us" site_id="73263">ESPN College Extra 7</channel>
+    <channel lang="en" xmltv_id="ESPNCollegeExtra8.us" site_id="73264">ESPN College Extra 8</channel>
+    <channel lang="en" xmltv_id="ESPNDeportes.us" site_id="25595">ESPN Deportes</channel>
+    <channel lang="en" xmltv_id="ESPNews.us" site_id="59976">ESPNEWS</channel>
+    <channel lang="en" xmltv_id="ESPNU.us" site_id="45654">ESPNU</channel>
+    <channel lang="en" xmltv_id="EstrellaTVEast.us" site_id="65064">Estrella TV</channel>
+    <channel lang="en" xmltv_id="EsTV.us" site_id="14987">ES.TV</channel>
+    <channel lang="en" xmltv_id="ETLive.us" site_id="110291">Entertainment Tonight Live</channel>
+    <channel lang="en" xmltv_id="ETTVAmerica.tw" site_id="10487">ETTV America</channel>
+    <channel lang="en" xmltv_id="ETTVChina.tw" site_id="10488">ETTV China</channel>
+    <channel lang="en" xmltv_id="ETTVDrama.tw" site_id="35271">ETTV Drama</channel>
+    <channel lang="en" xmltv_id="ETTVGlobal.tw" site_id="35277">ETTV Global</channel>
+    <channel lang="en" xmltv_id="ETTVNews.tw" site_id="35273">ETTV News</channel>
+    <channel lang="en" xmltv_id="EuronewsEnglish.fr" site_id="2121">Euronews English</channel>
+    <channel lang="en" xmltv_id="EuronewsFrench.fr" site_id="3900">Euronews Français</channel>
+    <channel lang="en" xmltv_id="EWest.us" site_id="91579">E! West</channel>
+    <channel lang="en" xmltv_id="EWTNUS.us" site_id="10183">EWTN</channel>
+    <channel lang="en" xmltv_id="WildBrainTV.ca" site_id="10176">Family CHRGD</channel>
+    <channel lang="en" xmltv_id="FETV.us" site_id="73413">FETV</channel>
+    <channel lang="en" xmltv_id="FlixEast.us" site_id="10201">Flix East</channel>
+    <channel lang="en" xmltv_id="FlixWest.us" site_id="16575">Flix West</channel>
+    <channel lang="en" xmltv_id="FolkTV.us" site_id="33640">Folk TV</channel>
+    <channel lang="en" xmltv_id="FoodNetworkEast.us" site_id="12574">Food Network East</channel>
+    <channel lang="en" xmltv_id="FoodNetworkWest.us" site_id="33648">Food Network West</channel>
+    <channel lang="en" xmltv_id="FoxBusiness.us" site_id="58649">Fox Business</channel>
+    <channel lang="en" xmltv_id="FoxDeportes.us" site_id="15377">Fox Deportes</channel>
+    <channel lang="en" xmltv_id="FoxEast.us" site_id="10212">Fox East</channel>
+    <channel lang="en" xmltv_id="FoxNewsChannel.us" site_id="60179">FOX News</channel>
+    <channel lang="en" xmltv_id="LiveNOWfromFOX.us" site_id="119219">LiveNow From FOX</channel>
+    <channel lang="en" xmltv_id="FoxSoccerPlus.us" site_id="66879">Fox Soccer Plus</channel>
+    <channel lang="en" xmltv_id="FoxSports1.us" site_id="82547">Fox Sports 1</channel>
+    <channel lang="en" xmltv_id="FoxSports2.us" site_id="59305">Fox Sports 2</channel>
+    <channel lang="en" xmltv_id="FoxWeather.us" site_id="121307">FOX Weather</channel>
+    <channel lang="en" xmltv_id="France24English.fr" site_id="70130">France 24 English</channel>
+    <channel lang="en" xmltv_id="FreeformEast.us" site_id="10093">Freeform East</channel>
+    <channel lang="en" xmltv_id="FreeformWest.us" site_id="12499">Freeform West</channel>
+    <channel lang="en" xmltv_id="FreeSpeechTV.us" site_id="16220">Free Speech TV</channel>
+    <channel lang="en" xmltv_id="FuseEast.us" site_id="14929">Fuse East</channel>
+    <channel lang="en" xmltv_id="FuseWest.us" site_id="61483">Fuse West</channel>
+    <channel lang="en" xmltv_id="Fusion.us" site_id="83173">Fusion</channel>
+    <channel lang="en" xmltv_id="FXEast.us" site_id="14321">FX East</channel>
+    <channel lang="en" xmltv_id="FXMovieChannel.us" site_id="70253">FX Movie Channel</channel>
+    <channel lang="en" xmltv_id="FXWest.us" site_id="14753">FX West</channel>
+    <channel lang="en" xmltv_id="FXXEast.us" site_id="17927">FXX East</channel>
+    <channel lang="en" xmltv_id="FXXWest.us" site_id="82570">FXX West</channel>
+    <channel lang="en" xmltv_id="FYIEast.us" site_id="16834">FYI East</channel>
+    <channel lang="en" xmltv_id="FYIWest.us" site_id="92371">FYI West</channel>
+    <channel lang="en" xmltv_id="GalavisionEast.us" site_id="10222">Galavisión Este</channel>
+    <channel lang="en" xmltv_id="GalavisionWest.us" site_id="18350">Galavisión Oeste</channel>
+    <channel lang="en" xmltv_id="GameShowCentral.us" site_id="116474">Game Show Central</channel>
+    <channel lang="en" xmltv_id="GameShowNetworkEast.us" site_id="14909">Game Show Network East</channel>
+    <channel lang="en" xmltv_id="GameShowNetworkWest.us" site_id="44382">Game Show Network West</channel>
+    <channel lang="en" xmltv_id="GEBAmerica.us" site_id="18999">GEB America</channel>
+    <channel lang="en" xmltv_id="GemShoppingNetwork.us" site_id="26643">Gem Shopping Network</channel>
+    <channel lang="en" xmltv_id="GetTV.us" site_id="82563">GetTV</channel>
+    <channel lang="en" xmltv_id="GMALifeTV.ph" site_id="60152">GMA Life TV</channel>
+    <channel lang="en" xmltv_id="GMANewsTV.ph" site_id="75448">GMA News</channel>
+    <channel lang="en" xmltv_id="GMAPinoyTV.ph" site_id="46463">GMA Pinoy TV</channel>
+    <channel lang="en" xmltv_id="GodTVUS.us" site_id="52697">GodTV</channel>
+    <channel lang="en" xmltv_id="GolfChannel.us" site_id="61854">Golf Channel</channel>
+    <channel lang="en" xmltv_id="GolTV.us" site_id="32161">Gol TV</channel>
+    <channel lang="en" xmltv_id="GolTVSpanish.us" site_id="33691">GolTV English</channel>
+    <channel lang="en" xmltv_id="GreatAmericanCountry.us" site_id="16062">Great American Country</channel>
+    <channel lang="en" xmltv_id="Grit.us" site_id="89922">Grit</channel>
+    <channel lang="en" xmltv_id="HallmarkChannelEast.us" site_id="11221">Hallmark Channel East</channel>
+    <channel lang="en" xmltv_id="HallmarkChannelWest.us" site_id="19933">Hallmark Channel West</channel>
+    <channel lang="en" xmltv_id="HallmarkDrama.us" site_id="105723">Hallmark Drama</channel>
+    <channel lang="en" xmltv_id="HallmarkMoviesMysteriesEast.us" site_id="61522">Hallmark Movies &amp; Mysteries East</channel>
+    <channel lang="en" xmltv_id="HallmarkMoviesMysteriesWest.us" site_id="66394">Hallmark Movies &amp; Mysteries West</channel>
+    <channel lang="en" xmltv_id="HBO2East.us" site_id="10241">HBO2 East</channel>
+    <channel lang="en" xmltv_id="HBO2West.us" site_id="10242">HBO2 West</channel>
+    <channel lang="en" xmltv_id="HBOComedyEast.us" site_id="18429">HBO Comedy East</channel>
+    <channel lang="en" xmltv_id="HBOComedyWest.us" site_id="18430">HBO Comedy West</channel>
+    <channel lang="en" xmltv_id="HBOEast.us" site_id="10240">HBO East</channel>
+    <channel lang="en" xmltv_id="HBOFamilyEast.us" site_id="16585">HBO Family East</channel>
+    <channel lang="en" xmltv_id="HBOFamilyLatinAmerica.us" site_id="32933">HBO Family Latinoamérica</channel>
+    <channel lang="en" xmltv_id="HBOFamilyWest.us" site_id="16619">HBO Family West</channel>
+    <channel lang="en" xmltv_id="HBOSignatureEast.us" site_id="10243">HBO Signature East</channel>
+    <channel lang="en" xmltv_id="HBOSignatureWest.us" site_id="16576">HBO Signature West</channel>
+    <channel lang="en" xmltv_id="HBOWest.us" site_id="10244">HBO West</channel>
+    <channel lang="en" xmltv_id="HBOZoneEast.us" site_id="18431">HBO Zone East</channel>
+    <channel lang="en" xmltv_id="HBOZoneWest.us" site_id="18432">HBO Zone West</channel>
+    <channel lang="en" xmltv_id="HDNetMovies.us" site_id="33668">HDNet Movies</channel>
+    <channel lang="en" xmltv_id="HeartlandEast.us" site_id="121952">Heartland</channel>
+    <channel lang="en" xmltv_id="HeroesIcons.us" site_id="81349">Heroes &amp; Icons</channel>
+    <channel lang="en" xmltv_id="HeroesIconsEast.us" site_id="81349">Heroes &amp; Icons East</channel>
+    <channel lang="en" xmltv_id="HGTVEast.us" site_id="14902">HGTV East</channel>
+    <channel lang="en" xmltv_id="HGTVWest.us" site_id="34215">HGTV West</channel>
+    <channel lang="en" xmltv_id="HillsongChannel.us" site_id="29328">Hillsong Channel</channel>
+    <channel lang="en" xmltv_id="HistoryEast.us" site_id="57708">History East</channel>
+    <channel lang="en" xmltv_id="HistoryenEspanol.us" site_id="105678">History en Español</channel>
+    <channel lang="en" xmltv_id="HistoryWest.us" site_id="88545">History West</channel>
+    <channel lang="en" xmltv_id="HITN.us" site_id="17142">HITN</channel>
+    <channel lang="en" xmltv_id="HLN.us" site_id="10145">HLN</channel>
+    <channel lang="en" xmltv_id="HopeChannel.us" site_id="49266">Hope Channel</channel>
+    <channel lang="en" xmltv_id="HSN.us" site_id="10269">HSN</channel>
+    <channel lang="en" xmltv_id="HSN2.us" site_id="10270">HSN2</channel>
+    <channel lang="en" xmltv_id="HTV.us" site_id="15969">HTV</channel>
+    <channel lang="en" xmltv_id="HumTV.pk" site_id="66899">Hum TV</channel>
+    <channel lang="en" xmltv_id="I24NewsEnglish.il" site_id="87376">i24 News English</channel>
+    <channel lang="en" xmltv_id="IFCEast.us" site_id="14873">IFC East</channel>
+    <channel lang="en" xmltv_id="IFCFilmsPicks.us" site_id="115677">IFC Film Picks</channel>
+    <channel lang="en" xmltv_id="IFCWest.us" site_id="61866">IFC West</channel>
+    <channel lang="en" xmltv_id="ImpactNetwork.us" site_id="71798">Impact Network</channel>
+    <channel lang="en" xmltv_id="IndiePlexEast.us" site_id="49751">IndiePlex East</channel>
+    <channel lang="en" xmltv_id="IndiePlexWest.us" site_id="63181">IndiePlex West</channel>
+    <channel lang="en" xmltv_id="INSP.us" site_id="11066">INSP</channel>
+    <channel lang="en" xmltv_id="InvestigationDiscoveryEast.us" site_id="16615">Investigation Discovery East</channel>
+    <channel lang="en" xmltv_id="InvestigationDiscoveryWest.us" site_id="80302">Investigation Discovery West</channel>
+    <channel lang="en" xmltv_id="IONPlusEast.us" site_id="55241">ION Plus East</channel>
+    <channel lang="en" xmltv_id="IONTVEast.us" site_id="18633">ION TV East</channel>
+    <channel lang="en" xmltv_id="IVC.ve" site_id="18867">IVC</channel>
+    <channel lang="en" xmltv_id="JayaPlus.in" site_id="67068">Jaya Plus</channel>
+    <channel lang="en" xmltv_id="JBS.us" site_id="74978">JBS</channel>
+    <channel lang="en" xmltv_id="JewelryTV.us" site_id="16604">Jewelry TV</channel>
+    <channel lang="en" xmltv_id="JewishLifeTelevision.us" site_id="60165">Jewish Life Television</channel>
+    <channel lang="en" xmltv_id="KanalDRomania.ro" site_id="73590">Kanal D</channel>
+    <channel lang="en" xmltv_id="Laff.us" site_id="92091">Laff</channel>
+    <channel lang="en" xmltv_id="LawCrime.us" site_id="109553">Law &amp; Crime</channel>
+    <channel lang="en" xmltv_id="LifetimeEast.us" site_id="60150">Lifetime East</channel>
+    <channel lang="en" xmltv_id="LifetimeMoviesEast.us" site_id="18480">LMN East</channel>
+    <channel lang="en" xmltv_id="LifetimeMoviesWest.us" site_id="19192">LMN West</channel>
+    <channel lang="en" xmltv_id="LifetimeRealWomen.us" site_id="29612">Lifetime Real Women East</channel>
+    <channel lang="en" xmltv_id="LifetimeWest.us" site_id="10919">Lifetime West</channel>
+    <channel lang="en" xmltv_id="LinkTV.us" site_id="21450">Link TV</channel>
+    <channel lang="en" xmltv_id="LivingFaithTV.us" site_id="58595">Living Faith TV</channel>
+    <channel lang="en" xmltv_id="LogoEast.us" site_id="46762">Logo East</channel>
+    <channel lang="en" xmltv_id="LogoWest.us" site_id="46947">Logo West</channel>
+    <channel lang="en" xmltv_id="LonghornNetwork.us" site_id="76219">Longhorn Network</channel>
+    <channel lang="en" xmltv_id="MagnoliaNetworkEast.us" site_id="67375">Magnolia Network East</channel>
+    <channel lang="en" xmltv_id="MarqueeSportsNetwork.us" site_id="113776">Marquee Sports Network</channel>
+    <channel lang="en" xmltv_id="MASN.us" site_id="46817">MASN</channel>
+    <channel lang="en" xmltv_id="MASN2.us" site_id="55433">MASN2</channel>
+    <channel lang="en" xmltv_id="MAVTV.us" site_id="45169">MavTV</channel>
+    <channel lang="en" xmltv_id="MBCAmerica.us" site_id="50270">MBC America</channel>
+    <channel lang="en" xmltv_id="MCAETTV.us" site_id="12630">MCAETv</channel>
+    <channel lang="en" xmltv_id="MediasetItalia.it" site_id="69529">Mediaset Italia</channel>
+    <channel lang="en" xmltv_id="MegaTV.us" site_id="58698">Mega TV</channel>
+    <channel lang="en" xmltv_id="MelodyAflam.eg" site_id="90639">Melody Aflam</channel>
+    <channel lang="en" xmltv_id="MelodyDrama.eg" site_id="10465">Melody Drama</channel>
+    <channel lang="en" xmltv_id="MelodyHits.eg" site_id="10471">Melody Hits</channel>
+    <channel lang="en" xmltv_id="MeTV.us" site_id="70436">MeTV</channel>
+    <channel lang="en" xmltv_id="MezzoLiveHD.fr" site_id="115902">Mezzo Live HD</channel>
+    <channel lang="en" xmltv_id="MGMHDUSA.us" site_id="58530">MGM HD</channel>
+    <channel lang="en" xmltv_id="MilitaryHistory.us" site_id="48999">Military History Channel</channel>
+    <channel lang="en" xmltv_id="MLBExtraInnings1.us" site_id="75674">MLB Extra Innings 1</channel>
+    <channel lang="en" xmltv_id="MLBExtraInnings10.us" site_id="60887">MLB Extra Innings 10</channel>
+    <channel lang="en" xmltv_id="MLBExtraInnings2.us" site_id="60878">MLB Extra Innings 2</channel>
+    <channel lang="en" xmltv_id="MLBExtraInnings3.us" site_id="60879">MLB Extra Innings 3</channel>
+    <channel lang="en" xmltv_id="MLBExtraInnings4.us" site_id="60880">MLB Extra Innings 4</channel>
+    <channel lang="en" xmltv_id="MLBExtraInnings5.us" site_id="60881">MLB Extra Innings 5</channel>
+    <channel lang="en" xmltv_id="MLBExtraInnings6.us" site_id="60882">MLB Extra Innings 6</channel>
+    <channel lang="en" xmltv_id="MLBExtraInnings7.us" site_id="60883">MLB Extra Innings 7</channel>
+    <channel lang="en" xmltv_id="MLBExtraInnings8.us" site_id="60884">MLB Extra Innings 8</channel>
+    <channel lang="en" xmltv_id="MLBExtraInnings9.us" site_id="60885">MLB Extra Innings 9</channel>
+    <channel lang="en" xmltv_id="MLBNetwork.us" site_id="62079">MLB Network</channel>
+    <channel lang="en" xmltv_id="MLBStrikeZone.us" site_id="80404">MLB Strike Zone</channel>
+    <channel lang="en" xmltv_id="MNTEast.us" site_id="51307">MNT East</channel>
+    <channel lang="en" xmltv_id="MoreMaxEast.us" site_id="10121">MoreMax East</channel>
+    <channel lang="en" xmltv_id="MoreMaxWest.us" site_id="16620">MoreMax West</channel>
+    <channel lang="en" xmltv_id="Motortrend.us" site_id="31046">Motortrend</channel>
+    <channel lang="en" xmltv_id="MovieMaxEast.us" site_id="25621">MovieMax East</channel>
+    <channel lang="en" xmltv_id="MovieMaxWest.us" site_id="61166">MovieMax West</channel>
+    <channel lang="en" xmltv_id="MoviePlexEast.us" site_id="15295">MoviePlex East</channel>
+    <channel lang="en" xmltv_id="MoviePlexWest.us" site_id="17128">MoviePlex West</channel>
+    <channel lang="en" xmltv_id="Movies.us" site_id="81275">Movies!</channel>
+    <channel lang="en" xmltv_id="MSG.us" site_id="10979">MSG</channel>
+    <channel lang="en" xmltv_id="MSG2.us" site_id="10980">MSG2</channel>
+    <channel lang="en" xmltv_id="MSGPlus.us" site_id="11105">MSG Plus</channel>
+    <channel lang="en" xmltv_id="MSGWesternNewYork.us" site_id="83514">MSG Western NY (MSG Feed 3 Buffalo)</channel>
+    <channel lang="en" xmltv_id="MSNBC.us" site_id="16300">MSNBC</channel>
+    <channel lang="en" xmltv_id="MTV2East.us" site_id="16361">MTV2 East</channel>
+    <channel lang="en" xmltv_id="MTV2West.us" site_id="48129">MTV2 West</channel>
+    <channel lang="en" xmltv_id="MTVClassicEast.us" site_id="22561">MTV Classic East</channel>
+    <channel lang="en" xmltv_id="MTVClassicWest.us" site_id="59054">MTV Classic West</channel>
+    <channel lang="en" xmltv_id="MTVEast.us" site_id="10986">MTV East</channel>
+    <channel lang="en" xmltv_id="MTVLiveUS.us" site_id="49141">MTV Live</channel>
+    <channel lang="en" xmltv_id="MTVLive.uk" site_id="66419">MTV Live (International)</channel>
+    <channel lang="en" xmltv_id="MTVTr3sEast.us" site_id="18715">MTV Tr3s East</channel>
+    <channel lang="en" xmltv_id="MTVTr3sWest.us" site_id="55928">MTV Tr3s West</channel>
+    <channel lang="en" xmltv_id="MTVU.us" site_id="44228">MTV U</channel>
+    <channel lang="en" xmltv_id="MusicChoice70s.us" site_id="19326">Music Choice 70s</channel>
+    <channel lang="en" xmltv_id="MusicChoice80s.us" site_id="24405">Music Choice 80s</channel>
+    <channel lang="en" xmltv_id="MusicChoice90s.us" site_id="19336">Music Choice 90s</channel>
+    <channel lang="en" xmltv_id="MusicChoiceAlternative.us" site_id="19310">Music Choice Alternative</channel>
+    <channel lang="en" xmltv_id="MusicChoiceClassicRock.us" site_id="19311">Music Choice Classic Rock</channel>
+    <channel lang="en" xmltv_id="MusicChoiceCountryHits.us" site_id="19342">Music Choice Country Hits</channel>
+    <channel lang="en" xmltv_id="MusicChoiceDanceEDM.us" site_id="76302">Music Choice Dance/EDM</channel>
+    <channel lang="en" xmltv_id="MusicChoiceGospel.us" site_id="26229">Music Choice Gospel</channel>
+    <channel lang="en" xmltv_id="MusicChoiceHipHopandRB.us" site_id="26230">Music Choice Hip-Hop and R&amp;B</channel>
+    <channel lang="en" xmltv_id="MusicChoiceHitList.us" site_id="19313">Music Choice Hit List</channel>
+    <channel lang="en" xmltv_id="MusicChoiceIndie.us" site_id="19332">Music Choice Indie</channel>
+    <channel lang="en" xmltv_id="MusicChoiceJazz.us" site_id="19357">Music Choice Jazz</channel>
+    <channel lang="en" xmltv_id="MusicChoiceKidzOnly.us" site_id="19330">Music Choice Kids Only!</channel>
+    <channel lang="en" xmltv_id="MusicChoiceLoveSongs.us" site_id="19314">Music Choice Love Songs</channel>
+    <channel lang="en" xmltv_id="MusicChoiceMax.us" site_id="19346">Music Choice Max</channel>
+    <channel lang="en" xmltv_id="MusicChoiceMetal.us" site_id="31030">Music Choice Metal</channel>
+    <channel lang="en" xmltv_id="MusicChoiceMexicana.us" site_id="19320">Music Choice Mexicana</channel>
+    <channel lang="en" xmltv_id="MusicChoiceMusicUrbana.us" site_id="24382">Music Choice Musica Urbana</channel>
+    <channel lang="en" xmltv_id="MusicChoicePopCountry.us" site_id="19325">Music Choice Pop &amp; Country</channel>
+    <channel lang="en" xmltv_id="MusicChoicePopHits.us" site_id="43335">Music Choice Pop Hits</channel>
+    <channel lang="en" xmltv_id="MusicChoicePopLatino.us" site_id="24380">Music Choice Pop Latino</channel>
+    <channel lang="en" xmltv_id="MusicChoiceRap.us" site_id="24378">Music Choice Rap</channel>
+    <channel lang="en" xmltv_id="MusicChoiceRBClassics.us" site_id="19344">Music Choice R&amp;B Classics</channel>
+    <channel lang="en" xmltv_id="MusicChoiceRBSoul.us" site_id="26250">Music Choice R&amp;B Soul</channel>
+    <channel lang="en" xmltv_id="MusicChoiceReggae.us" site_id="26221">Music Choice Reggae</channel>
+    <channel lang="en" xmltv_id="MusicChoiceRock.us" site_id="19312">Music Choice Rock</channel>
+    <channel lang="en" xmltv_id="MusicChoiceSmoothJazz.us" site_id="19362">Music Choice Smooth Jazz</channel>
+    <channel lang="en" xmltv_id="MusicChoiceSoftRock.us" site_id="19315">Music Choice Soft Rock</channel>
+    <channel lang="en" xmltv_id="MusicChoiceTeenBeats.us" site_id="19327">Music Choice Teen Beats</channel>
+    <channel lang="en" xmltv_id="MusicChoiceThrowbackJamz.us" site_id="26232">Music Choice Throwback Jamz</channel>
+    <channel lang="en" xmltv_id="MusicChoiceTodaysCountry.us" site_id="26248">Music Choice Today's Country</channel>
+    <channel lang="en" xmltv_id="MusicChoiceToddlerTunes.us" site_id="19329">Music Choice Toddler Tunes</channel>
+    <channel lang="en" xmltv_id="MusicChoiceTropicales.us" site_id="19335">Music Choice Tropicales</channel>
+    <channel lang="en" xmltv_id="MusicChoiceY2K.us" site_id="26228">Music Choice Y2K</channel>
+    <channel lang="en" xmltv_id="MyDestinationTV.us" site_id="71303">MyDestination.TV</channel>
+    <channel lang="en" xmltv_id="NASATVUHD.us" site_id="34466">NASA TV UHD</channel>
+    <channel lang="en" xmltv_id="NatGeoMundo.us" site_id="117788">Nat Geo Mundo</channel>
+    <channel lang="en" xmltv_id="NationalGeographicEast.us" site_id="49438">National Geographic East</channel>
+    <channel lang="en" xmltv_id="NationalGeographicWest.us" site_id="71601">National Geographic West</channel>
+    <channel lang="en" xmltv_id="NationalGeographicWildEast.us" site_id="56425">National Geographic Wild East</channel>
+    <channel lang="en" xmltv_id="NBALeaguePass1.us" site_id="20810">NBA League Pass 1</channel>
+    <channel lang="en" xmltv_id="NBALeaguePass10.us" site_id="21115">NBA League Pass 10</channel>
+    <channel lang="en" xmltv_id="NBALeaguePass2.us" site_id="20811">NBA League Pass 2</channel>
+    <channel lang="en" xmltv_id="NBALeaguePass3.us" site_id="20812">NBA League Pass 3</channel>
+    <channel lang="en" xmltv_id="NBALeaguePass4.us" site_id="21044">NBA League Pass 4</channel>
+    <channel lang="en" xmltv_id="NBALeaguePass5.us" site_id="21045">NBA League Pass 5</channel>
+    <channel lang="en" xmltv_id="NBALeaguePass6.us" site_id="21046">NBA League Pass 6</channel>
+    <channel lang="en" xmltv_id="NBALeaguePass7.us" site_id="21047">NBA League Pass 7</channel>
+    <channel lang="en" xmltv_id="NBALeaguePass8.us" site_id="21048">NBA League Pass 8</channel>
+    <channel lang="en" xmltv_id="NBALeaguePass9.us" site_id="21049">NBA League Pass 9</channel>
+    <channel lang="en" xmltv_id="NBATV.us" site_id="32281">NBA TV</channel>
+    <channel lang="en" xmltv_id="NBCEast.us" site_id="10991">NBC East</channel>
+    <channel lang="en" xmltv_id="NBCLX.us" site_id="114278">NBCLX (National)</channel>
+    <channel lang="en" xmltv_id="NBCNewsNow.us" site_id="114174">NBC News Now</channel>
+    <channel lang="en" xmltv_id="NBCSportsBayArea.us" site_id="11109">NBC Sports Bay Area</channel>
+    <channel lang="en" xmltv_id="NBCSportsBoston.us" site_id="11104">NBC Sports Boston</channel>
+    <channel lang="en" xmltv_id="NBCSportsCalifornia.us" site_id="44917">NBC Sports California</channel>
+    <channel lang="en" xmltv_id="NBCSportsChicago.us" site_id="44447">NBC Sports Chicago</channel>
+    <channel lang="en" xmltv_id="NBCSportsChicagoPlus.us" site_id="45948">NBC Sports Chicago Plus</channel>
+    <channel lang="en" xmltv_id="NBCSportsChicagoPlus2.us" site_id="55875">NBC Sports Chicago Plus 2</channel>
+    <channel lang="en" xmltv_id="NBCSportsPhiladelphia.us" site_id="17596">NBC Sports Philadelphia</channel>
+    <channel lang="en" xmltv_id="NBCSportsPhiladelphiaPlus.us" site_id="10977">NBC Sports Philadelphia+</channel>
+    <channel lang="en" xmltv_id="NBCSportsWashington.us" site_id="10271">NBC Sports Washington</channel>
+    <channel lang="en" xmltv_id="NBCUniversoEast.us" site_id="91588">NBC Universo East</channel>
+    <channel lang="en" xmltv_id="NBCUniversoWest.us" site_id="91880">NBC Universo West</channel>
+    <channel lang="en" xmltv_id="NDTV24x7.in" site_id="48836">NDTV 24x7</channel>
+    <channel lang="en" xmltv_id="NDTVGoodTimes.in" site_id="63360">NDTV Good Times</channel>
+    <channel lang="en" xmltv_id="NECN.us" site_id="11000">NECN</channel>
+    <channel lang="en" xmltv_id="NESN.us" site_id="10996">NESN</channel>
+    <channel lang="en" xmltv_id="NESNPlus.us" site_id="63516">NESN Plus</channel>
+    <channel lang="en" xmltv_id="News12Bronx.us" site_id="18580">News12 Bronx</channel>
+    <channel lang="en" xmltv_id="News12Brooklyn.us" site_id="46292">News12 Brooklyn</channel>
+    <channel lang="en" xmltv_id="News12Conneticut.us" site_id="27512">News12 Conneticut</channel>
+    <channel lang="en" xmltv_id="News12HudsonValley.us" site_id="46640">News12 Hudson Valley</channel>
+    <channel lang="en" xmltv_id="News12LongIsland.us" site_id="10999">News12 Long Island</channel>
+    <channel lang="en" xmltv_id="News12NewJersey.us" site_id="16143">News12 New Jersey</channel>
+    <channel lang="en" xmltv_id="News12Westchester.us" site_id="12309">News12 Westchester</channel>
+    <channel lang="en" xmltv_id="NewsmaxTV.us" site_id="58320">Newsmax TV</channel>
+    <channel lang="en" xmltv_id="NewsNationEast.us" site_id="91096">NewsNation East</channel>
+    <channel lang="en" xmltv_id="NewsNet.us" site_id="92205">Newsnet</channel>
+    <channel lang="en" xmltv_id="Newsy.us" site_id="96827">Newsy</channel>
+    <channel lang="en" xmltv_id="NFLNetwork.us" site_id="102790">NFL Network</channel>
+    <channel lang="en" xmltv_id="NFLRedZone.us" site_id="89351">NFL Red Zone</channel>
+    <channel lang="en" xmltv_id="NHKWorldJapan.jp" site_id="59155">NHK World (US-National)</channel>
+    <channel lang="en" xmltv_id="NHLCenterIce1.us" site_id="50135">NHL Center Ice 1</channel>
+    <channel lang="en" xmltv_id="NHLCenterIce10.us" site_id="83060">NHL Center Ice 10</channel>
+    <channel lang="en" xmltv_id="NHLCenterIce2.us" site_id="50136">NHL Center Ice 2</channel>
+    <channel lang="en" xmltv_id="NHLCenterIce3.us" site_id="50137">NHL Center Ice 3</channel>
+    <channel lang="en" xmltv_id="NHLCenterIce4.us" site_id="50138">NHL Center Ice 4</channel>
+    <channel lang="en" xmltv_id="NHLCenterIce5.us" site_id="50139">NHL Center Ice 5</channel>
+    <channel lang="en" xmltv_id="NHLCenterIce6.us" site_id="50140">NHL Center Ice 6</channel>
+    <channel lang="en" xmltv_id="NHLCenterIce7.us" site_id="54348">NHL Center Ice 7</channel>
+    <channel lang="en" xmltv_id="NHLCenterIce8.us" site_id="54349">NHL Center Ice 8</channel>
+    <channel lang="en" xmltv_id="NHLCenterIce9.us" site_id="83059">NHL Center Ice 9</channel>
+    <channel lang="en" xmltv_id="NHLNetwork.us" site_id="58570">NHL Network</channel>
+    <channel lang="en" xmltv_id="NickelodeonEast.us" site_id="11006">Nickelodeon East</channel>
+    <channel lang="en" xmltv_id="NickelodeonWest.us" site_id="11007">Nickelodeon West</channel>
+    <channel lang="en" xmltv_id="NickJrEast.us" site_id="19211">Nick Jr East</channel>
+    <channel lang="en" xmltv_id="NickJrWest.us" site_id="77996">Nick Jr West</channel>
+    <channel lang="en" xmltv_id="NickMusic.us" site_id="90209">NickMusic</channel>
+    <channel lang="en" xmltv_id="NicktoonsEast.us" site_id="30420">Nicktoons East</channel>
+    <channel lang="en" xmltv_id="NicktoonsWest.us" site_id="91718">Nicktoons West</channel>
+    <channel lang="en" xmltv_id="NRBTV.us" site_id="49097">NRBTV</channel>
+    <channel lang="en" xmltv_id="NTDTVEast.us" site_id="11253">NTD TV</channel>
+    <channel lang="en" xmltv_id="NTV.bd" site_id="80160">NTV</channel>
+    <channel lang="en" xmltv_id="NuestraVision.us" site_id="106819">Nuestra Visión</channel>
+    <channel lang="en" xmltv_id="OlympicChannel.es" site_id="104089">Olympic Channel</channel>
+    <channel lang="en" xmltv_id="OneAmericaNewsNetwork.us" site_id="82542">One America News Network</channel>
+    <channel lang="en" xmltv_id="OneCaribbeanTelevision.us" site_id="20036">One Caribbean Television</channel>
+    <channel lang="en" xmltv_id="OnTV4U.us" site_id="59576">OnTV4U</channel>
+    <channel lang="en" xmltv_id="OprahWinfreyNetworkEast.us" site_id="70387">Oprah Winfrey Network East</channel>
+    <channel lang="en" xmltv_id="OSNYaHala.ae" site_id="31538">OSN Ya Hala</channel>
+    <channel lang="en" xmltv_id="OutdoorChannel.us" site_id="14776">Outdoor Channel</channel>
+    <channel lang="en" xmltv_id="OuterMaxEast.us" site_id="25622">OuterMax East</channel>
+    <channel lang="en" xmltv_id="OuterMaxWest.us" site_id="61174">OuterMax West</channel>
+    <channel lang="en" xmltv_id="Ovation.us" site_id="15807">Ovation</channel>
+    <channel lang="en" xmltv_id="OxygenEast.us" site_id="21484">Oxygen East</channel>
+    <channel lang="en" xmltv_id="OxygenWest.us" site_id="21744">Oxygen West</channel>
+    <channel lang="en" xmltv_id="Pac12Arizona.us" site_id="76372">Pac-12 Arizona</channel>
+    <channel lang="en" xmltv_id="Pac12BayArea.us" site_id="76370">Pac-12 Bay Area</channel>
+    <channel lang="en" xmltv_id="Pac12LosAngeles.us" site_id="76375">Pac-12 Los Angeles</channel>
+    <channel lang="en" xmltv_id="Pac12Mountain.us" site_id="76374">Pac-12 Mountain</channel>
+    <channel lang="en" xmltv_id="Pac12Networks.us" site_id="76366">Pac-12 Networks</channel>
+    <channel lang="en" xmltv_id="Pac12Oregon.us" site_id="76371">Pac-12 Oregon</channel>
+    <channel lang="en" xmltv_id="Pac12Washington.us" site_id="76373">Pac-12 Washington</channel>
+    <channel lang="en" xmltv_id="ParamountNetworkEast.us" site_id="11163">Paramount Network East</channel>
+    <channel lang="en" xmltv_id="PasionesUS.us" site_id="61776">Pasiones US</channel>
+    <channel lang="en" xmltv_id="ShawPayPerView1.ca" site_id="22016">Pay Per View 1</channel>
+    <channel lang="en" xmltv_id="ShawPayPerView2.ca" site_id="22017">Pay Per View 2</channel>
+    <channel lang="en" xmltv_id="ShawPayPerView3.ca" site_id="22018">Pay Per View 3</channel>
+    <channel lang="en" xmltv_id="ShawPayPerView4.ca" site_id="22019">Pay Per View 4</channel>
+    <channel lang="en" xmltv_id="ShawPayPerView5.ca" site_id="22020">Pay Per View 5</channel>
+    <channel lang="en" xmltv_id="ShawPayPerView6.ca" site_id="22021">Pay Per View 6</channel>
+    <channel lang="en" xmltv_id="ShawPayPerView7.ca" site_id="22022">Pay Per View 7</channel>
+    <channel lang="en" xmltv_id="ShawPayPerView8.ca" site_id="22023">Pay Per View 8</channel>
+    <channel lang="en" xmltv_id="PBSEast.us" site_id="33453">PBS East (National Feed)</channel>
+    <channel lang="en" xmltv_id="PBSWest.us" site_id="62271">PBS West (National Feed)</channel>
+    <channel lang="en" xmltv_id="PBSKidsEasternCentral.us" site_id="101364">PBS Kids East (National Feed)</channel>
+    <channel lang="en" xmltv_id="PeopleTV.us" site_id="107584">People TV</channel>
+    <channel lang="en" xmltv_id="PeruMagico.pe" site_id="18869">Perú Mágico</channel>
+    <channel lang="en" xmltv_id="PetsTV.us" site_id="71297">Pets.TV</channel>
+    <channel lang="en" xmltv_id="PixLTV.us" site_id="70113">PixL TV</channel>
+    <channel lang="en" xmltv_id="PlayboyTVLatinAmerica.us" site_id="16788">Playboy TV Latin America</channel>
+    <channel lang="en" xmltv_id="PopEast.us" site_id="16715">Pop East</channel>
+    <channel lang="en" xmltv_id="PopWest.us" site_id="43377">Pop West</channel>
+    <channel lang="en" xmltv_id="PositivTV.us" site_id="34169">Positiv TV</channel>
+    <channel lang="en" xmltv_id="PursuitChannel.us" site_id="60111">Pursuit Channel</channel>
+    <channel lang="en" xmltv_id="StingrayQello.ca" site_id="113296">Qello Concerts by Stingray</channel>
+    <channel lang="en" xmltv_id="Quest.us" site_id="106838">Quest</channel>
+    <channel lang="en" xmltv_id="QVC.us" site_id="11069">QVC</channel>
+    <channel lang="en" xmltv_id="QVC2.us" site_id="82682">QVC2</channel>
+    <channel lang="en" xmltv_id="QVC3.us" site_id="101260">QVC3</channel>
+    <channel lang="en" xmltv_id="RaiNews24.it" site_id="78803">Rai News 24</channel>
+    <channel lang="en" xmltv_id="Reelz.us" site_id="52199">Reelz</channel>
+    <channel lang="en" xmltv_id="RetroPlexEast.us" site_id="49767">RetroPlex East</channel>
+    <channel lang="en" xmltv_id="RetroPlexWest.us" site_id="63179">RetroPlex West</channel>
+    <channel lang="en" xmltv_id="RevenueFrontier.us" site_id="58799">Revenue Frontier</channel>
+    <channel lang="en" xmltv_id="RevnTV.us" site_id="91119">Rev'n</channel>
+    <channel lang="en" xmltv_id="Revolt.us" site_id="83097">Revolt</channel>
+    <channel lang="en" xmltv_id="RFDTV.us" site_id="25148">RFD-TV</channel>
+    <channel lang="en" xmltv_id="RootSportsNorthwest.us" site_id="11062">Root Sports Northwest</channel>
+    <channel lang="en" xmltv_id="RotanaClassic.sa" site_id="31977">Rotana Classic</channel>
+    <channel lang="en" xmltv_id="RotanaKhalijia.sa" site_id="31973">Rotana Khalijia</channel>
+    <channel lang="en" xmltv_id="RTAmerica.us" site_id="58333">RT America</channel>
+    <channel lang="en" xmltv_id="RTRPlaneta.ru" site_id="43389">RTR Planeta</channel>
+    <channel lang="en" xmltv_id="SanFranciscoGovTV.us" site_id="94960">San Francisco GovTV</channel>
+    <channel lang="en" xmltv_id="SanFranciscoGovTV2.us" site_id="94961">San Francisco GovTV2</channel>
+    <channel lang="en" xmltv_id="SBNDomestic.us" site_id="67676">SonLife Broadcasting Network</channel>
+    <channel lang="en" xmltv_id="SBSTV.kr" site_id="34085">SBS</channel>
+    <channel lang="en" xmltv_id="SchlagerTV.nl" site_id="11058">Schlager TV</channel>
+    <channel lang="en" xmltv_id="Science.us" site_id="16616">Science</channel>
+    <channel lang="en" xmltv_id="ScreenPix.us" site_id="113001">ScreenPix</channel>
+    <channel lang="en" xmltv_id="ScreenPixAction.us" site_id="113003">ScreenPix Action</channel>
+    <channel lang="en" xmltv_id="ScreenPixVoices.us" site_id="113004">ScreenPix Voices</channel>
+    <channel lang="en" xmltv_id="ScreenPixWesterns.us" site_id="113002">ScreenPix Westerns</channel>
+    <channel lang="en" xmltv_id="SECNetwork.us" site_id="89535">SEC Network</channel>
+    <channel lang="en" xmltv_id="SETInternational.tw" site_id="54253">SET International</channel>
+    <channel lang="en" xmltv_id="ShepherdsChapel.us" site_id="32518">Shepherd's Chapel</channel>
+    <channel lang="en" xmltv_id="ShopHQ.us" site_id="14948">ShopHQ</channel>
+    <channel lang="en" xmltv_id="ShopLC.us" site_id="56032">Shop LC</channel>
+    <channel lang="en" xmltv_id="ShopTV.ph" site_id="11017">Shop TV</channel>
+    <channel lang="en" xmltv_id="Showtime2East.us" site_id="11116">Showtime 2 East</channel>
+    <channel lang="en" xmltv_id="Showtime2West.us" site_id="16444">Showtime 2 West</channel>
+    <channel lang="en" xmltv_id="ShowtimeEast.us" site_id="11115">Showtime East</channel>
+    <channel lang="en" xmltv_id="ShowtimeExtremeEast.us" site_id="18086">Showtime Extreme East</channel>
+    <channel lang="en" xmltv_id="ShowtimeExtremeWest.us" site_id="18164">Showtime Extreme West</channel>
+    <channel lang="en" xmltv_id="ShowtimeFamilyZoneEast.us" site_id="25274">Showtime Family Zone East</channel>
+    <channel lang="en" xmltv_id="ShowtimeFamilyZoneWest.us" site_id="25275">Showtime Family Zone West</channel>
+    <channel lang="en" xmltv_id="ShowtimeNextEast.us" site_id="25270">Showtime Next East</channel>
+    <channel lang="en" xmltv_id="ShowtimeNextWest.us" site_id="25271">Showtime Next West</channel>
+    <channel lang="en" xmltv_id="ShowtimeShowcaseEast.us" site_id="16153">Showtime Showcase East</channel>
+    <channel lang="en" xmltv_id="ShowtimeShowcaseWest.us" site_id="16584">Showtime Showcase West</channel>
+    <channel lang="en" xmltv_id="ShowtimeWest.us" site_id="11117">Showtime West</channel>
+    <channel lang="en" xmltv_id="ShowtimeWomenEast.us" site_id="25272">Showtime Women East</channel>
+    <channel lang="en" xmltv_id="ShowtimeWomenWest.us" site_id="25273">Showtime Women West</channel>
+    <channel lang="en" xmltv_id="ShoxBetEast.us" site_id="20622">SHOxBET East</channel>
+    <channel lang="en" xmltv_id="ShoxBetWest.us" site_id="20625">SHOxBET West</channel>
+    <channel lang="en" xmltv_id="SkyLinkTV.us" site_id="49492">Sky Link TV</channel>
+    <channel lang="en" xmltv_id="SkyNewsArabia.ae" site_id="99085">Sky News Arabia</channel>
+    <channel lang="en" xmltv_id="SkyNewsInternational.uk" site_id="114448">Sky News for US Streaming</channel>
+    <channel lang="en" xmltv_id="SmartLifeStyleTV.us" site_id="88293">Smart LifeStyle TV</channel>
+    <channel lang="en" xmltv_id="SmileTV.us" site_id="49208">Smile TV</channel>
+    <channel lang="en" xmltv_id="SmithsonianChannelEast.us" site_id="58532">Smithsonian</channel>
+    <channel lang="en" xmltv_id="SonyMix.in" site_id="80171">Sony Mix</channel>
+    <channel lang="en" xmltv_id="SonyMoviesUSA.us" site_id="69091">Sony Movies</channel>
+    <channel lang="en" xmltv_id="SonySABUSA.us" site_id="16030">Sony SAB TV USA</channel>
+    <channel lang="en" xmltv_id="SoYummy.us" site_id="115674">So Yummy!</channel>
+    <channel lang="en" xmltv_id="SpectrumOC16.us" site_id="9581">Spectrum OC16</channel>
+    <channel lang="en" xmltv_id="SpectrumSportsNet.us" site_id="77375">Spectrum SportsNet</channel>
+    <channel lang="en" xmltv_id="SpectrumSportsNetLA.us" site_id="87023">Spectrum SportsNet LA</channel>
+    <channel lang="en" xmltv_id="SportsmanChannel.us" site_id="33930">Sportsman Channel</channel>
+    <channel lang="en" xmltv_id="SportsNetNewYork.us" site_id="49603">SportsNet New York</channel>
+    <channel lang="en" xmltv_id="Stadium.us" site_id="104950">Stadium</channel>
+    <channel lang="en" xmltv_id="StadiumCollegeSportsAtlantic.us" site_id="26077">Stadium College Sports Atlantic</channel>
+    <channel lang="en" xmltv_id="StadiumCollegeSportsCentral.us" site_id="26078">Stadium College Sports Central</channel>
+    <channel lang="en" xmltv_id="StadiumCollegeSportsPacific.us" site_id="26079">Stadium College Sports Pacific</channel>
+    <channel lang="en" xmltv_id="StarBharat.in" site_id="44889">Star Bharat</channel>
+    <channel lang="en" xmltv_id="StartTV.us" site_id="109454">Start TV</channel>
+    <channel lang="en" xmltv_id="StarzCinemaEast.us" site_id="19634">Starz Cinema East</channel>
+    <channel lang="en" xmltv_id="StarzCinemaWest.us" site_id="19651">Starz Cinema West</channel>
+    <channel lang="en" xmltv_id="StarzComedyEast.us" site_id="34901">Starz Comedy East</channel>
+    <channel lang="en" xmltv_id="StarzComedyWest.us" site_id="34902">Starz Comedy West</channel>
+    <channel lang="en" xmltv_id="StarzEast.us" site_id="12719">Starz East</channel>
+    <channel lang="en" xmltv_id="StarzEdgeEast.us" site_id="16311">Starz Edge East</channel>
+    <channel lang="en" xmltv_id="StarzEdgeWest.us" site_id="17129">Starz Edge West</channel>
+    <channel lang="en" xmltv_id="StarzEncoreActionEast.us" site_id="14871">Starz Encore Action East</channel>
+    <channel lang="en" xmltv_id="StarzEncoreActionWest.us" site_id="17124">Starz Encore Action West</channel>
+    <channel lang="en" xmltv_id="StarzEncoreBlackEast.us" site_id="14870">Starz Encore Black East</channel>
+    <channel lang="en" xmltv_id="StarzEncoreBlackWest.us" site_id="17130">Starz Encore Black West</channel>
+    <channel lang="en" xmltv_id="StarzEncoreClassicEast.us" site_id="14764">Starz Encore Classic East</channel>
+    <channel lang="en" xmltv_id="StarzEncoreClassicWest.us" site_id="17126">Starz Encore Classic West</channel>
+    <channel lang="en" xmltv_id="StarzEncoreEast.us" site_id="10178">Starz Encore East</channel>
+    <channel lang="en" xmltv_id="StarzEncoreFamilyEast.us" site_id="14886">Starz Encore Family East</channel>
+    <channel lang="en" xmltv_id="StarzEncoreFamilyWest.us" site_id="17131">Starz Encore Family West</channel>
+    <channel lang="en" xmltv_id="StarzEncoreSuspenseEast.us" site_id="14766">Starz Encore Suspense East</channel>
+    <channel lang="en" xmltv_id="StarzEncoreSuspenseWest.us" site_id="17127">Starz Encore Suspense West</channel>
+    <channel lang="en" xmltv_id="StarzEncoreWest.us" site_id="17125">Starz Encore West</channel>
+    <channel lang="en" xmltv_id="StarzEncoreWesternsEast.us" site_id="14765">Starz Encore Westerns East</channel>
+    <channel lang="en" xmltv_id="StarzEncoreWesternsWest.us" site_id="17132">Starz Encore Westerns West</channel>
+    <channel lang="en" xmltv_id="StarzInBlackEast.us" site_id="16833">Starz In Black East</channel>
+    <channel lang="en" xmltv_id="StarzInBlackWest.us" site_id="17123">Starz In Black West</channel>
+    <channel lang="en" xmltv_id="StarzKidsFamilyEast.us" site_id="50671">Starz Kids &amp; Family East</channel>
+    <channel lang="en" xmltv_id="StarzKidsFamilyWest.us" site_id="57583">Starz Kids &amp; Family West</channel>
+    <channel lang="en" xmltv_id="StarzWest.us" site_id="12741">Starz West</channel>
+    <channel lang="en" xmltv_id="StingrayClassica.ca" site_id="67641">Stingray Classica</channel>
+    <channel lang="en" xmltv_id="StingrayClassicRock.ca" site_id="67567">Stingray Classic Rock</channel>
+    <channel lang="en" xmltv_id="StingrayEasyListening.ca" site_id="67573">Stingray Easy Listening</channel>
+    <channel lang="en" xmltv_id="StingrayTodaysLatinPop.ca" site_id="68639">Stingray Exitos del Momento</channel>
+    <channel lang="en" xmltv_id="StingrayFlashback70s.ca" site_id="67565">Stingray Flashback 70s</channel>
+    <channel lang="en" xmltv_id="StingrayGreatestHits.ca" site_id="110433">Stingray Greatest Hits</channel>
+    <channel lang="en" xmltv_id="StingrayUrbanBeat.ca" site_id="67564">Stingray Hip-Hop/R&amp;B</channel>
+    <channel lang="en" xmltv_id="StingrayHitList.ca" site_id="67555">Stingray Hit List</channel>
+    <channel lang="en" xmltv_id="StingrayHotCountry.ca" site_id="67557">Stingray Hot Country</channel>
+    <channel lang="en" xmltv_id="StingrayKaraoke.ca" site_id="110657">Stingray Karaoke</channel>
+    <channel lang="en" xmltv_id="StingrayNaturescape.us" site_id="90613">Stingray Naturescape</channel>
+    <channel lang="en" xmltv_id="StingrayNothinBut90s.ca" site_id="68620">Stingray Nothin' But 90's</channel>
+    <channel lang="en" xmltv_id="StingrayPopAdult.ca" site_id="67558">Stingray Pop Adult</channel>
+    <channel lang="en" xmltv_id="StingrayEverything80s.ca" site_id="67566">Stingray Remember the 80's</channel>
+    <channel lang="en" xmltv_id="StingrayRockAlternative.ca" site_id="67568">Stingray Rock Alternative</channel>
+    <channel lang="en" xmltv_id="StingraySmoothJazz.ca" site_id="67571">Stingray Smooth Jazz</channel>
+    <channel lang="en" xmltv_id="StingraySoulStorm.ca" site_id="67563">Stingray Soul Storm</channel>
+    <channel lang="en" xmltv_id="Studiocanal.fr" site_id="35751">StudioCanal</channel>
+    <channel lang="en" xmltv_id="SundanceTVEast.us" site_id="71280">SundanceTV East</channel>
+    <channel lang="en" xmltv_id="SundanceTVWest.us" site_id="78806">SundanceTV West</channel>
+    <channel lang="en" xmltv_id="SyfyEast.us" site_id="58623">Syfy East</channel>
+    <channel lang="en" xmltv_id="SyfyWest.us" site_id="65626">Syfy West</channel>
+    <channel lang="en" xmltv_id="Tastemade.us" site_id="107076">Tastemade</channel>
+    <channel lang="en" xmltv_id="TBNEast.us" site_id="14767">TBN East</channel>
+    <channel lang="en" xmltv_id="TBNInspire.us" site_id="122276">TBN Inspire</channel>
+    <channel lang="en" xmltv_id="TBSEast.us" site_id="58515">TBS East</channel>
+    <channel lang="en" xmltv_id="TBSWest.us" site_id="67890">TBS West</channel>
+    <channel lang="en" xmltv_id="TCMEast.us" site_id="12852">TCM</channel>
+    <channel lang="en" xmltv_id="TCT.us" site_id="49486">TCT</channel>
+    <channel lang="en" xmltv_id="TeenNickUSEast.us" site_id="59036">TeenNick</channel>
+    <channel lang="en" xmltv_id="TeleHit.mx" site_id="34394">TeleHit</channel>
+    <channel lang="en" xmltv_id="TelemundoEast.us" site_id="73245">Telemundo East (National Feed)</channel>
+    <channel lang="en" xmltv_id="TelemundoWest.us" site_id="17983">Telemundo West (National Feed)</channel>
+    <channel lang="en" xmltv_id="TelevisionDominicana.us" site_id="14996">Televisión Dominicana</channel>
+    <channel lang="en" xmltv_id="TeleXitos.us" site_id="74299">TeleXitos</channel>
+    <channel lang="en" xmltv_id="TennisChannel.us" site_id="33395">Tennis Channel</channel>
+    <channel lang="en" xmltv_id="TheAfricaChannel.us" site_id="47472">The Africa Channel</channel>
+    <channel lang="en" xmltv_id="TheCountryNetwork.us" site_id="69639">The Country Network</channel>
+    <channel lang="en" xmltv_id="TheCowboyChannel.us" site_id="80597">The Cowboy Channel</channel>
+    <channel lang="en" xmltv_id="TheFamilyChannelEast.us" site_id="11156">The Family Channel</channel>
+    <channel lang="en" xmltv_id="TheIsraeliNetwork.il" site_id="27549">The Israeli Network</channel>
+    <channel lang="en" xmltv_id="TheMovieChannelEast.us" site_id="11160">The Movie Channel East</channel>
+    <channel lang="en" xmltv_id="TheMovieChannelWest.us" site_id="12509">The Movie Channel West</channel>
+    <channel lang="en" xmltv_id="TheMovieChannelXtraEast.us" site_id="17663">The Movie Channel Extra East</channel>
+    <channel lang="en" xmltv_id="TheMovieChannelXtraWest.us" site_id="17687">The Movie Channel Extra West</channel>
+    <channel lang="en" xmltv_id="TheWeatherChannel.us" site_id="11187">The Weather Channel</channel>
+    <channel lang="en" xmltv_id="TheWordNetwork.us" site_id="21781">The Word Network</channel>
+    <channel lang="en" xmltv_id="ThisTV.us" site_id="61775">This TV</channel>
+    <channel lang="en" xmltv_id="ThrillerMaxEast.us" site_id="18435">ThrillerMax East</channel>
+    <channel lang="en" xmltv_id="ThrillerMaxWest.us" site_id="18436">ThrillerMax West</channel>
+    <channel lang="en" xmltv_id="TLCEast.us" site_id="11158">TLC East</channel>
+    <channel lang="en" xmltv_id="TLCWest.us" site_id="19543">TLC West</channel>
+    <channel lang="en" xmltv_id="TNTEast.us" site_id="42642">TNT East</channel>
+    <channel lang="en" xmltv_id="TNTWest.us" site_id="61340">TNT West</channel>
+    <channel lang="en" xmltv_id="Toku.us" site_id="50914">Toku</channel>
+    <channel lang="en" xmltv_id="TravelChannelEast.us" site_id="59303">The Travel Channel</channel>
+    <channel lang="en" xmltv_id="Travelxp4KNorthAmerica.in" site_id="33689">Travelxp 4K North America</channel>
+    <channel lang="en" xmltv_id="TrueCrimeNetwork.us" site_id="91496">True Crime Network</channel>
+    <channel lang="en" xmltv_id="TruTVEast.us" site_id="10153">TruTV East</channel>
+    <channel lang="en" xmltv_id="TruTVWest.us" site_id="24569">TruTV West</channel>
+    <channel lang="en" xmltv_id="TUDNUS.us" site_id="77033">TUDN</channel>
+    <channel lang="en" xmltv_id="TVEInternacionalAmerica.es" site_id="33227">TVE Internacional América</channel>
+    <channel lang="en" xmltv_id="TVG.us" site_id="21345">TVG</channel>
+    <channel lang="en" xmltv_id="TVG2.us" site_id="32258">TVG2</channel>
+    <channel lang="en" xmltv_id="TVGuide.us" site_id="14781">TV Guide</channel>
+    <channel lang="en" xmltv_id="TVJapan.jp" site_id="12324">TV Japan</channel>
+    <channel lang="en" xmltv_id="TVK2.kr" site_id="66157">TVK2</channel>
+    <channel lang="en" xmltv_id="TVLandEast.us" site_id="16123">TV Land East</channel>
+    <channel lang="en" xmltv_id="TVLandWest.us" site_id="26046">TV Land West</channel>
+    <channel lang="en" xmltv_id="TVOne.us" site_id="35513">TV One</channel>
+    <channel lang="en" xmltv_id="TVPPolonia.pl" site_id="19134">TVP Polonia</channel>
+    <channel lang="en" xmltv_id="TVW.us" site_id="40766">TVW</channel>
+    <channel lang="en" xmltv_id="TyCSports.ar" site_id="16275">TyC Sports</channel>
+    <channel lang="en" xmltv_id="UltraFamilia.us" site_id="80149">Ultra Familia</channel>
+    <channel lang="en" xmltv_id="UniMasCentral.us" site_id="11523">UniMás Central</channel>
+    <channel lang="en" xmltv_id="UniMasEast.us" site_id="29058">UniMás Este</channel>
+    <channel lang="en" xmltv_id="UniMasWest.us" site_id="31541">Unimas West (National Feed)</channel>
+    <channel lang="en" xmltv_id="UniversalKidsEast.us" site_id="47540">Universal Kids</channel>
+    <channel lang="en" xmltv_id="UnivisionEast.us" site_id="68049">Univision East (National Feed)</channel>
+    <channel lang="en" xmltv_id="UnivisionTlnovelas.us" site_id="74550">Univision Tlnovelas</channel>
+    <channel lang="en" xmltv_id="UnivisionWest.us" site_id="14762">Univision West (National Feed)</channel>
+    <channel lang="en" xmltv_id="UpTV.us" site_id="44940">UPtv</channel>
+    <channel lang="en" xmltv_id="USANetworkEast.us" site_id="11207">USA Network East</channel>
+    <channel lang="en" xmltv_id="USANetworkWest.us" site_id="11208">USA Network West</channel>
+    <channel lang="en" xmltv_id="VenevisionPlus.ve" site_id="34296">Venevisión Plus</channel>
+    <channel lang="en" xmltv_id="VH1USEast.us" site_id="11218">VH1 East</channel>
+    <channel lang="en" xmltv_id="VH1USWest.us" site_id="16376">VH1 West</channel>
+    <channel lang="en" xmltv_id="ViceTV.us" site_id="18822">Vice</channel>
+    <channel lang="en" xmltv_id="ViendoMovies.us" site_id="52208">ViendoMovies</channel>
+    <channel lang="en" xmltv_id="Vme.us" site_id="55250">Vme</channel>
+    <channel lang="en" xmltv_id="VmeKids.us" site_id="70830">Vme Kids</channel>
+    <channel lang="en" xmltv_id="VSiN.us" site_id="108970">VSiN</channel>
+    <channel lang="en" xmltv_id="WeatherNation.us" site_id="72413">WeatherNation</channel>
+    <channel lang="en" xmltv_id="WeTVEast.us" site_id="16409">We TV East</channel>
+    <channel lang="en" xmltv_id="WeTVWest.us" site_id="54292">We TV West</channel>
+    <channel lang="en" xmltv_id="Willow.us" site_id="68605">Willow</channel>
+    <channel lang="en" xmltv_id="WorldHarvestTV.us" site_id="11514">World Harvest TV</channel>
+    <channel lang="en" xmltv_id="WorldPokerTour.us" site_id="113372">World Poker Tour</channel>
+    <channel lang="en" xmltv_id="YES2Overflow.us" site_id="17279">YES2 Overflow</channel>
+    <channel lang="en" xmltv_id="YesNetwork.us" site_id="30017">YES Network</channel>
+    <channel lang="en" xmltv_id="YurViewCalifornia.us" site_id="10078">YurView California</channel>
+    <channel lang="en" xmltv_id="ZeeBangla.in" site_id="100075">Zee Bangla</channel>
+    <channel lang="en" xmltv_id="ZeeMarathi.in" site_id="72738">Zee Marathi</channel>
+    <channel lang="en" xmltv_id="ZeeSalaam.in" site_id="89707">Zee Salaam</channel>
+    <channel lang="en" xmltv_id="ZeeTamil.in" site_id="90286">Zee Tamil</channel>
+    <channel lang="en" xmltv_id="ZeeTVUSA.us" site_id="33377">Zee TV USA</channel>
+    <channel lang="en" xmltv_id="ZeeZest.in" site_id="32345">Zee Zest</channel>
+    <channel lang="en" xmltv_id="TheFirstTV.us" site_id="114934">The First</channel>
+    <channel lang="en" xmltv_id="ShoutFactoryTV.us" site_id="111132">Shout Factory TV</channel>
+    <channel lang="en" xmltv_id="MysteryScienceTheater3000.us" site_id="113781">Mystery Science Theater 3000</channel>
+    <channel lang="en" xmltv_id="JohnnyCarsonTV.us" site_id="115370">Johnny Carson</channel>
+    <channel lang="en" xmltv_id="TheCarolBurnettShow.us" site_id="122609">The Carol Burnett Show</channel>
+    <channel lang="en" xmltv_id="CONtv.us" site_id="110483">CONtv</channel>
+    <channel lang="en" xmltv_id="Docurama.us" site_id="110479">Docurama</channel>
+    <channel lang="en" xmltv_id="ESportsTV.us" site_id="120205">ESTV</channel>
+    <channel lang="en" xmltv_id="PursuitUp.us" site_id="112487">Pursuit Up</channel>
+    <channel lang="en" xmltv_id="TYTNetwork.us" site_id="107478">TYT Network</channel>
+  </channels>
+</site>